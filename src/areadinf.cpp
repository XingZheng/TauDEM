--- conflicted
+++ resolved
@@ -46,15 +46,10 @@
 //#include "linearpart.h"   Included in commonLib.h
 #include "createpart.h"
 #include "tiffIO.h"
-<<<<<<< HEAD
-#include "shape/shapefile.h"
-=======
-#include "initneighbor.h"
-
->>>>>>> df79d1d0
+
 using namespace std;
 
-int area( char* angfile, char* scafile, char *shfile, char *wfile, int useOutlets, int usew, int contcheck) {
+int area(char* angfile, char* scafile, char *shfile, char *wfile, int useOutlets, int usew, int contcheck) {
 
 	MPI_Init(NULL,NULL);{
 
