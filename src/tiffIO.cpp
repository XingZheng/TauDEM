--- conflicted
+++ resolved
@@ -39,15 +39,17 @@
 //  This software is distributed from http://hydrology.usu.edu/taudem/
 
 #include <mpi.h>
-#include <stdio.h>
+#include <cmath>
+#include <cstdio>
 #include <memory>
-#include "gdal.h"
-#include "ogrsf_frmts.h"
-#include "ogr_api.h"
+
+#include <gdal.h>
+#include <ogrsf_frmts.h>
+#include <ogr_api.h>
 // #include "tiffIO.h"  Part of commonLib.h
 #include <ogr_spatialref.h>
-#include<math.h>;
 #include "commonLib.h"
+
 #include <iostream>
 using namespace std;
 
@@ -244,156 +246,6 @@
 }
 
 //Create/re-write tiff output file
-<<<<<<< HEAD
-void tiffIO::write(long xstart, long ystart, long numRows, long numCols, void* source, const char *prefix, int prow, int pcol)
-{
-    xsize = 0;
-    ysize = 0;
-    tifFile *outFile;
-
-    bool byPartition = false;
-
-    if(prow>0 && pcol>0)
-        byPartition = true;
-
-    if(byPartition == true){
-        //filex and filey are size of partiton.
-        fileX = gTotalX;
-        fileY = gTotalY / size;
-        if(rank == size -1)
-            fileY += (gTotalY - size*((long)(gTotalY / size)));
-        //make filex and file y size of file wanted
-        int numXFiles = pcol;
-        int numYFiles = prow;
-        fileX = fileX/numXFiles;
-        fileY = fileY/numYFiles;
-
-        PYS = rank * (gTotalY / size) + 0;
-        PYE = PYS + gTotalY / size;
-        if(rank == size -1)
-            PYE += (gTotalY - size*((long)(gTotalY / size)));
-        long numY = PYE-PYS;
-        for(int i = 0; i < gTotalX / fileX ; i++){
-            for(int j = 0; j < numY / fileY ; j++){
-                //calculate the number of x and y values to write to the file.
-                if(fileX*(i+1) - gTotalX < 0)// while xfile
-                    xsize = fileX;
-                else if(fileX*(i+1) == gTotalX)//exact size, no more x files
-                    xsize = fileX ;
-                else if(fileX*(i+1) - gTotalX  > 0)//remainder file size
-                    xsize = fileX - (fileX*(i+1) - gTotalX); 
-                if(i == numXFiles-1)
-                    xsize = fileX + gTotalX%fileX;//%numXFiles;
-
-                if(fileY*(j+1) - numY < 0)// while yfile
-                    ysize = fileY;
-                else if(fileY*(j+1) == numY)//exact size, no more y files
-                    ysize = fileY;
-                else if(fileY*(j+1) - numY > 0)//remainder file size
-                    ysize = fileY - (fileY*(j+1) - numY); 
-                if(j == numYFiles-1)
-                    ysize = fileY + numY%fileY;//;numYFiles;
-
-                FYS = PYS+fileY*j;
-                FYE = FYS + ysize;
-
-                //if file has information to be written write it.
-                char outName[NAME_MAX];
-                strncpy(outName,dirn,NAME_MAX);
-                char buff[40];//biggest at zz
-                strncat(outName,"/",2);//add trailing slash.
-                strcat(outName,prefix);
-                sprintf(buff,"p%d",rank);//TODO - out put in format (char)(char)(num).tif
-                strcat(outName,buff);
-                sprintf(buff,"r%d",j);//TODO - out put in format (char)(char)(num).tif
-                strcat(outName,buff);
-                sprintf(buff,"c%d",i);
-                strcat(outName,buff);
-                strcat(outName, ".tif");
-
-                outFile = new tifFile(outName, datatype, nodata, *IOfiles[0]);
-                outFile->setTotalXYtopYleftX(xsize, ysize, xleft + i * fileX * dx, ytop - PYS * dy - j * fileY * dy);
-                if(PYS >= FYS && PYE < FYE)
-                {//part is contained in the y coords being writtin to file.
-                    outFile->write(0, PYS - FYS, PYE - PYS, xsize, source,i * fileX, gTotalX, byPartition);//ysize - (PYS - FYS) - (FYE - PYE)
-                }else if(PYS >= FYS && PYS < FYE && PYE >= FYE)
-                {//top part of part in file
-                    outFile->write(0,PYS - FYS, FYE - PYS, xsize, source, i * fileX, gTotalX, byPartition); //ysize - (PYS - FYS)
-                }else if(PYS < FYS && FYS < PYE && PYE < FYE)
-                {//bottum of part in file
-                    outFile->write(0, 0, PYE - FYS, xsize, source, (FYS - PYS) * gTotalX + i * fileX, gTotalX, byPartition);//ysize - (FYS - PYS)
-                }else if(PYS < FYS && FYE <= PYE)
-                {//the files y coords are contained in this part.
-                    outFile->write(0, 0, FYE - FYS, xsize, source, (FYS - PYS) * gTotalX + i * fileX, gTotalX, byPartition);//ysize
-                }else{//this part has no data for this file
-                    ;//do nothing
-                }
-                delete outFile;
-
-            }
-        }
-    }else{
-        for(int i = 0; i < gTotalX / fileX + 1; i++){
-            for(int j = 0; j < gTotalY / fileY + 1; j++){
-                //calculate the number of x and y values to write to the file.
-                if(fileX*(i+1) - gTotalX < 0)// while xfile
-                    xsize = fileX;
-                else if(fileX*(i+1) == gTotalX)//exact size, no more x files
-                    xsize = fileX ;
-                else if(fileX*(i+1) - gTotalX  > 0)//remainder file size
-                    xsize = fileX - (fileX*(i+1) - gTotalX); 
-
-                if(fileY*(j+1) - gTotalY < 0)// while yfile
-                    ysize = fileY;
-                else if(fileY*(j+1) == gTotalY)//exact size, no more y files
-                    ysize = fileY;
-                else if(fileY*(j+1) - gTotalY > 0)//remainder file size
-                    ysize = fileY - (fileY*(j+1) - gTotalY); 
-
-                PYS = rank * (gTotalY / size) + 0;
-                PYE = PYS + gTotalY / size;
-                if(rank == size -1)
-                    PYE += (gTotalY - size*((long)(gTotalY / size)));
-                FYS = fileY*j;
-                FYE = FYS + ysize;
-                if(ysize ==0 || xsize == 0)
-                    continue;// exact break condition.  TODO- use Dr. Tarbotons arithmatic in for loops instead.
-
-                //if file has information to be written write it.
-                char outName[NAME_MAX];
-                strncpy(outName,dirn,NAME_MAX);
-                char buff[40];//biggest at zz
-                strncat(outName,"/",2);//add trailing slash.
-                strcat(outName,prefix);
-                sprintf(buff,"r%d",j);//TODO - out put in format (char)(char)(num).tif
-                strcat(outName,buff);
-                sprintf(buff,"c%d",i);
-                strcat(outName,buff);
-                strcat(outName, ".tif");
-
-                outFile = new tifFile(outName, datatype, nodata, *IOfiles[0]);
-                outFile->setTotalXYtopYleftX(xsize, ysize, xleft + i * fileX * dx, ytop - j * fileY * dy);
-                if(PYS >= FYS && PYE < FYE)
-                {//part is contained in the y coords being writtin to file.
-                    outFile->write(0, PYS - FYS, PYE - PYS, xsize, source,i * fileX, gTotalX, byPartition);//ysize - (PYS - FYS) - (FYE - PYE)
-                }else if(PYS >= FYS && PYS < FYE && PYE >= FYE)
-                {//top part of part in file
-                    outFile->write(0,PYS - FYS, FYE - PYS, xsize, source, i * fileX, gTotalX, byPartition); //ysize - (PYS - FYS)
-                }else if(PYS < FYS && FYS < PYE && PYE < FYE)
-                {//bottum of part in file
-                    outFile->write(0, 0, PYE - FYS, xsize, source, (FYS - PYS) * gTotalX + i * fileX, gTotalX, byPartition);//ysize - (FYS - PYS)
-                }else if(PYS < FYS && FYE <= PYE)
-                {//the files y coords are contained in this part.
-                    outFile->write(0, 0, FYE - FYS, xsize, source, (FYS - PYS) * gTotalX + i * fileX, gTotalX, byPartition);//ysize
-                }else{//this part has no data for this file
-                    outFile->write(0, 0, 0, 0, source, 0, 0,byPartition);//so process 0 will write out the header.
-                }
-                delete outFile;
-
-            }
-        }
-    }
-=======
 //BT void tiffIO::write(unsigned long long xstart, unsigned long long ystart, unsigned long long numRows, unsigned long long numCols, void* source) {
 
 void tiffIO::write(long xstart, long ystart, long numRows, long numCols, void* source) {
@@ -540,12 +392,7 @@
 			fflush(stdout);
 		}
 	}
->>>>>>> df79d1d0
-}
-
-
-
-
+}
 
 void tiffIO::geotoLength(double dlon,double dlat, double lat, double *xyc){
 	double ds2,beta,dbeta;
