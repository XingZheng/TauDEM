--- conflicted
+++ resolved
@@ -61,7 +61,6 @@
 //float dist[9];
 float **dist;
 //Calling function
-<<<<<<< HEAD
 int dinfdistdown(char *angfile, char *felfile, char *slpfile, char *wfile, char *srcfile,
         char *dtsfile, int statmethod, int typemethod, int usew, int concheck)
 {
@@ -83,31 +82,6 @@
 
     printf("dinfdistdown: Unknown typemethod\n");
     return -1;
-=======
-
-int dinfdistdown(char *angfile, char *felfile, char *slpfile, char *wfile, char *srcfile,
-        char *dtsfile, int statmethod, int typemethod, int usew, int concheck) {
-    int er;
-    switch (typemethod) {
-        case 0:
-            er = hdisttostreamgrd(angfile, wfile, srcfile, dtsfile,
-                    statmethod, usew, concheck);
-            break;
-        case 1:
-            er = vdroptostreamgrd(angfile, felfile, srcfile, dtsfile,
-                    statmethod, concheck);
-            break;
-        case 2:
-            er = pdisttostreamgrd(angfile, felfile, wfile, srcfile, dtsfile,
-                    statmethod, usew, concheck);
-            break;
-        case 3:
-            er = sdisttostreamgrd(angfile, felfile, wfile, srcfile, dtsfile,
-                    statmethod, usew, concheck);
-            break;
-    }
-    return (er);
->>>>>>> 5d1a1627
 }
 
 //*****************************//
