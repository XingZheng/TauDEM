--- conflicted
+++ resolved
@@ -44,7 +44,6 @@
 #include "commonLib.h"
 #include <math.h>
 #include <cstddef>
-
 
 
 //==================================
@@ -385,42 +384,14 @@
 	return false;
 }
 
-	
 //get extension from OGR vector file
   char *getLayername(char *inputogrfile)
 {  
-<<<<<<< HEAD
-	char pfile[MAXLN];
-   strncpy(pfile, inputogrfile, 3);
-  
-   // pfile[3] = '\0'; // get only three character from begining *e.g. "E:\Test" it will give "E:\"
- //    if ((pfile[2] == '\\') || (pfile[2] == '/')) {
- //   if (pfile[2] == '\\')
-	//    filename = strrchr(inputogrfile, '\\');// for windows
-	//else  
-	//	filename = strrchr(inputogrfile, '/'); // for linux
- //   if (filename == NULL)
- //       filename = inputogrfile;
- //   else
- //       filename++;
-	// }
-	//else 
-	//{
-	//filename = inputogrfile;}
- // 
-
-     std::string filenamewithpath;
-	 filenamewithpath=inputogrfile;
-     unsigned found = filenamewithpath.find_last_of("/\\");
-     std::string filenamewithoutpath;
-	 filenamewithoutpath=filenamewithpath.substr(found+1);
-=======
     std::string filenamewithpath;
 	filenamewithpath=inputogrfile;
     size_t found = filenamewithpath.find_last_of("/\\");
     std::string filenamewithoutpath;
 	filenamewithoutpath=filenamewithpath.substr(found+1);
->>>>>>> 63aca754
 	const char *filename = filenamewithoutpath.c_str(); // convert string to char
     const char *ext; 
     ext = strrchr(filename, '.'); // getting extension
