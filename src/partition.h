/*  Taudem tdpartition header 

  David Tarboton, Kim Schreuders, Dan Watson
  Utah State University  
  May 23, 2010
  
 */

/*  Copyright (C) 2009  David Tarboton, Utah State University

This program is free software; you can redistribute it and/or
modify it under the terms of the GNU General Public License 
version 2, 1991 as published by the Free Software Foundation.

This program is distributed in the hope that it will be useful,
but WITHOUT ANY WARRANTY; without even the implied warranty of
MERCHANTABILITY or FITNESS FOR A PARTICULAR PURPOSE.  See the
GNU General Public License for more details.

A copy of the full GNU General Public License is included in file 
gpl.html. This is also available at:
http://www.gnu.org/copyleft/gpl.html
or from:
The Free Software Foundation, Inc., 59 Temple Place - Suite 330, 
Boston, MA  02111-1307, USA.

If you wish to use or incorporate this program (or parts of it) into 
other software that does not meet the GNU General Public License 
conditions contact the author to request permission.
David G. Tarboton  
Utah State University 
8200 Old Main Hill 
Logan, UT 84322-8200 
USA 
http://www.engineering.usu.edu/dtarb/ 
email:  dtarb@usu.edu 
 */

//  This software is distributed from http://hydrology.usu.edu/taudem/
#ifndef PARTITION_H
#define PARTITION_H

#include <mpi.h>
#include <cstdio>

#include "tiffIO.h"

class tiffIO;

<<<<<<< HEAD
class tdpartition{
	protected:
		int totalx, totaly;
		int nx, ny;
		double dxA, dyA, *dxc, *dyc;

	public:
		tdpartition(){}
		virtual ~tdpartition(){}

		virtual bool isInPartition(int x, int y) const = 0;
 		virtual bool hasAccess(int x, int y) const = 0;
		virtual bool isNodata(int x, int y) const = 0;

		virtual void share() = 0;
		virtual void passBorders() = 0;
		virtual void addBorders() = 0;
		virtual void clearBorders() = 0;
		virtual int ringTerm(int isFinished) = 0;

		virtual bool globalToLocal(int globalX, int globalY, int &localX, int &localY) = 0;
		virtual void localToGlobal(int localX, int localY, int &globalX, int &globalY) = 0;

		virtual void transferPack(int*, int*, int*, int*) = 0;

		int getnx(){return nx;}
		int getny(){return ny;}
		int gettotalx(){return totalx;}
		int gettotaly(){return totaly;}
		double getdxA(){return dxA;}
		double getdyA(){return dyA;}

		//There are multiple copies of these functions so that classes that inherit
		//from tdpartition can be template classes.  These classes MUST declare as
		//their template type one of the types declared for these functions.
		virtual void* getGridPointer(){return (void*)NULL;}
		virtual void setToNodata(int x, int y) = 0;

		virtual void init(long totalx, long totaly, double dx_in, double dy_in, MPI_Datatype MPIt, short nd){}
		virtual void init(long totalx, long totaly, double dx_in, double dy_in ,MPI_Datatype MPIt, int32_t nd){}
		virtual void init(long totalx, long totaly, double dx_in, double dy_in, MPI_Datatype MPIt, float nd){}

		virtual short getData(long, long, short&) const {
			printf("Attempt to access short grid with incorrect data type\n");
			MPI_Abort(MPI_COMM_WORLD,41);
			return 0;
		}

		virtual int32_t getData(long, long, int32_t&){
			printf("Attempt to access int32_t grid with incorrect data type\n");
			MPI_Abort(MCW,42);return 0;
		}

		virtual float getData(long, long, float&) const {
			printf("Attempt to access float grid with incorrect data type\n");
			MPI_Abort(MPI_COMM_WORLD,43);
			return 0;
		}
	   
		virtual void savedxdyc(tiffIO &obj){}
		virtual void getdxdyc(long, double&, double&){}
	    virtual void setData(long, long, short){}
		virtual void setData(long, long, int32_t){}
		virtual void setData(long, long, float){}

		virtual void addToData(long, long, short){}
		virtual void addToData(long, long, int32_t){}
		virtual void addToData(long, long, float){}
};
=======
enum DecompType {
    DECOMP_BLOCK,
    DECOMP_ROW,
    DECOMP_COLUMN
};

class tdpartition {
protected:
    long totalx, totaly;
    long nx, ny;
    long cx, cy;
    double dxA, dyA, *dxc, *dyc;
public:
    
    static DecompType decompType;

    tdpartition() {
    }

    virtual ~tdpartition() {
    }


    virtual bool isInPartition(int, int) = 0;
    virtual bool hasAccess(int, int) = 0;
    virtual bool isNodata(long x, long y) = 0;

    virtual void share() = 0;
    virtual void passBorders() = 0;
    virtual void addBorders() = 0;
    virtual void clearBorders() = 0;
    virtual int ringTerm(int isFinished) = 0;

    virtual bool globalToLocal(int globalX, int globalY, int &localX, int &localY) = 0;
    virtual void localToGlobal(int localX, int localY, int &globalX, int &globalY) = 0;
    
    virtual bool hasLeftNeighbour() = 0;
    virtual bool hasRightNeighbour() = 0;
    virtual bool hasTopNeighbour() = 0;
    virtual bool hasBottomNeighbour() = 0;
    virtual bool hasTopLeftNeighbour() = 0;
    virtual bool hasTopRightNeighbour() = 0;
    virtual bool hasBottomLeftNeighbour() = 0;
    virtual bool hasBottomRightNeighbour() = 0;
    
    virtual int getNeighbourCount() = 0;


    virtual int getGridXY(int x, int y, int *i, int *j) = 0;
    virtual void transferPack(int**, int**) = 0;

    int getnx() {
        return nx;
    }

    int getny() {
        return ny;
    }

    int gettotalx() {
        return totalx;
    }

    int gettotaly() {
        return totaly;
    }

    double getdxA() {
        return dxA;
    }

    double getdyA() {
        return dyA;
    }

    int *before1;
    int *before2;
    int *after1;
    int *after2;

    //There are multiple copies of these functions so that classes that inherit
    //from tdpartition can be template classes.  These classes MUST declare as
    //their template type one of the types declared for these functions.

    virtual void* getGridPointer() {
        return (void*) NULL;
    }
    virtual void setToNodata(long x, long y) = 0;

    virtual void init(long totalx, long totaly, double dx_in, double dy_in, MPI_Datatype MPIt, short nd) {
    }

    virtual void init(long totalx, long totaly, double dx_in, double dy_in, MPI_Datatype MPIt, int32_t nd) {
    }

    virtual void init(long totalx, long totaly, double dx_in, double dy_in, MPI_Datatype MPIt, float nd) {
    }

    virtual short getData(long, long, short&) {
        printf("Attempt to access short grid with incorrect data type\n");
        MPI_Abort(MCW, 41);
        return 0;
    }

    virtual int32_t getData(long, long, int32_t&) {
        printf("Attempt to access int32_t grid with incorrect data type\n");
        MPI_Abort(MCW, 42);
        return 0;
    }

    virtual float getData(long, long, float&) {
        printf("Attempt to access float grid with incorrect data type\n");
        MPI_Abort(MCW, 43);
        return 0;
    }

    virtual void savedxdyc(tiffIO &obj) {
    }

    virtual void getdxdyc(long, double&, double&) {
    }

    virtual void setData(long, long, short) {
    }

    virtual void setData(long, long, int32_t) {
    }

    virtual void setData(long, long, float) {
    }

    virtual void addToData(long, long, short) {
    }

    virtual void addToData(long, long, int32_t) {
    }

    virtual void addToData(long, long, float) {
    }
};

#endif
>>>>>>> 5d1a1627

#endif
<|MERGE_RESOLUTION|>--- conflicted
+++ resolved
@@ -47,219 +47,97 @@
 
 class tiffIO;
 
-<<<<<<< HEAD
-class tdpartition{
-	protected:
-		int totalx, totaly;
-		int nx, ny;
-		double dxA, dyA, *dxc, *dyc;
-
-	public:
-		tdpartition(){}
-		virtual ~tdpartition(){}
-
-		virtual bool isInPartition(int x, int y) const = 0;
- 		virtual bool hasAccess(int x, int y) const = 0;
-		virtual bool isNodata(int x, int y) const = 0;
-
-		virtual void share() = 0;
-		virtual void passBorders() = 0;
-		virtual void addBorders() = 0;
-		virtual void clearBorders() = 0;
-		virtual int ringTerm(int isFinished) = 0;
-
-		virtual bool globalToLocal(int globalX, int globalY, int &localX, int &localY) = 0;
-		virtual void localToGlobal(int localX, int localY, int &globalX, int &globalY) = 0;
-
-		virtual void transferPack(int*, int*, int*, int*) = 0;
-
-		int getnx(){return nx;}
-		int getny(){return ny;}
-		int gettotalx(){return totalx;}
-		int gettotaly(){return totaly;}
-		double getdxA(){return dxA;}
-		double getdyA(){return dyA;}
-
-		//There are multiple copies of these functions so that classes that inherit
-		//from tdpartition can be template classes.  These classes MUST declare as
-		//their template type one of the types declared for these functions.
-		virtual void* getGridPointer(){return (void*)NULL;}
-		virtual void setToNodata(int x, int y) = 0;
-
-		virtual void init(long totalx, long totaly, double dx_in, double dy_in, MPI_Datatype MPIt, short nd){}
-		virtual void init(long totalx, long totaly, double dx_in, double dy_in ,MPI_Datatype MPIt, int32_t nd){}
-		virtual void init(long totalx, long totaly, double dx_in, double dy_in, MPI_Datatype MPIt, float nd){}
-
-		virtual short getData(long, long, short&) const {
-			printf("Attempt to access short grid with incorrect data type\n");
-			MPI_Abort(MPI_COMM_WORLD,41);
-			return 0;
-		}
-
-		virtual int32_t getData(long, long, int32_t&){
-			printf("Attempt to access int32_t grid with incorrect data type\n");
-			MPI_Abort(MCW,42);return 0;
-		}
-
-		virtual float getData(long, long, float&) const {
-			printf("Attempt to access float grid with incorrect data type\n");
-			MPI_Abort(MPI_COMM_WORLD,43);
-			return 0;
-		}
-	   
-		virtual void savedxdyc(tiffIO &obj){}
-		virtual void getdxdyc(long, double&, double&){}
-	    virtual void setData(long, long, short){}
-		virtual void setData(long, long, int32_t){}
-		virtual void setData(long, long, float){}
-
-		virtual void addToData(long, long, short){}
-		virtual void addToData(long, long, int32_t){}
-		virtual void addToData(long, long, float){}
-};
-=======
 enum DecompType {
     DECOMP_BLOCK,
     DECOMP_ROW,
     DECOMP_COLUMN
 };
 
-class tdpartition {
-protected:
-    long totalx, totaly;
-    long nx, ny;
-    long cx, cy;
-    double dxA, dyA, *dxc, *dyc;
-public:
-    
-    static DecompType decompType;
+class tdpartition{
+    protected:
+        int totalx, totaly;
+        int nx, ny;
+        int cx, cy;
+        double dxA, dyA, *dxc, *dyc;
 
-    tdpartition() {
-    }
+    public:
+        static DecompType decompType;
 
-    virtual ~tdpartition() {
-    }
+        tdpartition(){}
+        virtual ~tdpartition(){}
+
+        virtual bool isInPartition(int x, int y) const = 0;
+        virtual bool hasAccess(int x, int y) const = 0;
+        virtual bool isNodata(int x, int y) const = 0;
+
+        virtual void share() = 0;
+        virtual void passBorders() = 0;
+        virtual void addBorders() = 0;
+        virtual void clearBorders() = 0;
+        virtual int ringTerm(int isFinished) = 0;
+
+        virtual bool globalToLocal(int globalX, int globalY, int &localX, int &localY) = 0;
+        virtual void localToGlobal(int localX, int localY, int &globalX, int &globalY) = 0;
+
+        virtual bool hasLeftNeighbour() = 0;
+        virtual bool hasRightNeighbour() = 0;
+        virtual bool hasTopNeighbour() = 0;
+        virtual bool hasBottomNeighbour() = 0;
+        virtual bool hasTopLeftNeighbour() = 0;
+        virtual bool hasTopRightNeighbour() = 0;
+        virtual bool hasBottomLeftNeighbour() = 0;
+        virtual bool hasBottomRightNeighbour() = 0;
+
+        virtual int getNeighbourCount() = 0;
 
 
-    virtual bool isInPartition(int, int) = 0;
-    virtual bool hasAccess(int, int) = 0;
-    virtual bool isNodata(long x, long y) = 0;
+        virtual void transferPack(int**, int**) = 0;
 
-    virtual void share() = 0;
-    virtual void passBorders() = 0;
-    virtual void addBorders() = 0;
-    virtual void clearBorders() = 0;
-    virtual int ringTerm(int isFinished) = 0;
+        int getnx(){return nx;}
+        int getny(){return ny;}
+        int gettotalx(){return totalx;}
+        int gettotaly(){return totaly;}
+        double getdxA(){return dxA;}
+        double getdyA(){return dyA;}
 
-    virtual bool globalToLocal(int globalX, int globalY, int &localX, int &localY) = 0;
-    virtual void localToGlobal(int localX, int localY, int &globalX, int &globalY) = 0;
-    
-    virtual bool hasLeftNeighbour() = 0;
-    virtual bool hasRightNeighbour() = 0;
-    virtual bool hasTopNeighbour() = 0;
-    virtual bool hasBottomNeighbour() = 0;
-    virtual bool hasTopLeftNeighbour() = 0;
-    virtual bool hasTopRightNeighbour() = 0;
-    virtual bool hasBottomLeftNeighbour() = 0;
-    virtual bool hasBottomRightNeighbour() = 0;
-    
-    virtual int getNeighbourCount() = 0;
+        int *before1, *before2, *after1, *after2;
 
+        //There are multiple copies of these functions so that classes that inherit
+        //from tdpartition can be template classes.  These classes MUST declare as
+        //their template type one of the types declared for these functions.
+        virtual void* getGridPointer(){return (void*)NULL;}
+        virtual void setToNodata(int x, int y) = 0;
 
-    virtual int getGridXY(int x, int y, int *i, int *j) = 0;
-    virtual void transferPack(int**, int**) = 0;
+        virtual void init(long totalx, long totaly, double dx_in, double dy_in, MPI_Datatype MPIt, short nd){}
+        virtual void init(long totalx, long totaly, double dx_in, double dy_in ,MPI_Datatype MPIt, int32_t nd){}
+        virtual void init(long totalx, long totaly, double dx_in, double dy_in, MPI_Datatype MPIt, float nd){}
 
-    int getnx() {
-        return nx;
-    }
+        virtual short getData(long, long, short&) const {
+            printf("Attempt to access short grid with incorrect data type\n");
+            MPI_Abort(MPI_COMM_WORLD,41);
+            return 0;
+        }
 
-    int getny() {
-        return ny;
-    }
+        virtual int32_t getData(long, long, int32_t&){
+            printf("Attempt to access int32_t grid with incorrect data type\n");
+            MPI_Abort(MPI_COMM_WORLD,42);return 0;
+        }
 
-    int gettotalx() {
-        return totalx;
-    }
+        virtual float getData(long, long, float&) const {
+            printf("Attempt to access float grid with incorrect data type\n");
+            MPI_Abort(MPI_COMM_WORLD,43);
+            return 0;
+        }
 
-    int gettotaly() {
-        return totaly;
-    }
+        virtual void savedxdyc(tiffIO &obj){}
+        virtual void getdxdyc(long, double&, double&){}
+        virtual void setData(long, long, short){}
+        virtual void setData(long, long, int32_t){}
+        virtual void setData(long, long, float){}
 
-    double getdxA() {
-        return dxA;
-    }
-
-    double getdyA() {
-        return dyA;
-    }
-
-    int *before1;
-    int *before2;
-    int *after1;
-    int *after2;
-
-    //There are multiple copies of these functions so that classes that inherit
-    //from tdpartition can be template classes.  These classes MUST declare as
-    //their template type one of the types declared for these functions.
-
-    virtual void* getGridPointer() {
-        return (void*) NULL;
-    }
-    virtual void setToNodata(long x, long y) = 0;
-
-    virtual void init(long totalx, long totaly, double dx_in, double dy_in, MPI_Datatype MPIt, short nd) {
-    }
-
-    virtual void init(long totalx, long totaly, double dx_in, double dy_in, MPI_Datatype MPIt, int32_t nd) {
-    }
-
-    virtual void init(long totalx, long totaly, double dx_in, double dy_in, MPI_Datatype MPIt, float nd) {
-    }
-
-    virtual short getData(long, long, short&) {
-        printf("Attempt to access short grid with incorrect data type\n");
-        MPI_Abort(MCW, 41);
-        return 0;
-    }
-
-    virtual int32_t getData(long, long, int32_t&) {
-        printf("Attempt to access int32_t grid with incorrect data type\n");
-        MPI_Abort(MCW, 42);
-        return 0;
-    }
-
-    virtual float getData(long, long, float&) {
-        printf("Attempt to access float grid with incorrect data type\n");
-        MPI_Abort(MCW, 43);
-        return 0;
-    }
-
-    virtual void savedxdyc(tiffIO &obj) {
-    }
-
-    virtual void getdxdyc(long, double&, double&) {
-    }
-
-    virtual void setData(long, long, short) {
-    }
-
-    virtual void setData(long, long, int32_t) {
-    }
-
-    virtual void setData(long, long, float) {
-    }
-
-    virtual void addToData(long, long, short) {
-    }
-
-    virtual void addToData(long, long, int32_t) {
-    }
-
-    virtual void addToData(long, long, float) {
-    }
+        virtual void addToData(long, long, short){}
+        virtual void addToData(long, long, int32_t){}
+        virtual void addToData(long, long, float){}
 };
 
 #endif
->>>>>>> 5d1a1627
-
-#endif
