--- conflicted
+++ resolved
@@ -37,50 +37,29 @@
 */
 
 //  This software is distributed from http://hydrology.usu.edu/taudem/
-<<<<<<< HEAD
 #ifndef PARTITION_H
 #define PARTITION_H
 
 #include <mpi.h>
 #include <cstdio>
 
+#include "tiffIO.h"
+class tiffIO;
+
 class tdpartition{
 	protected:
 		int totalx, totaly;
 		int nx, ny;
-		double dx, dy;
-=======
-
-//#include "commonLib.h"
-#include <stdio.h>
-#ifndef PARTITION_H
-#define PARTITION_H
-#include "tiffIO.h"
-class tiffIO;
-class tdpartition{
-	protected:
-		long totalx, totaly;
-		long nx, ny;
-		double dxA, dyA, *dxc,*dyc;
-		
->>>>>>> df79d1d0
+		double dxA, dyA, *dxc, *dyc;
 
 	public:
 		tdpartition(){}
 		virtual ~tdpartition(){}
 
-<<<<<<< HEAD
-		virtual bool isInPartition(int, int) const = 0;
- 		virtual bool hasAccess(int, int) const = 0;
+		virtual bool isInPartition(int x, int y) const = 0;
+ 		virtual bool hasAccess(int x, int y) const = 0;
 		virtual bool isNodata(int x, int y) const = 0;
 
-=======
-		
-		virtual bool isInPartition(int, int) = 0;
- 		virtual bool hasAccess(int, int) = 0;
-		virtual bool isNodata(long x, long y) = 0;
-	    
->>>>>>> df79d1d0
 		virtual void share() = 0;
 		virtual void passBorders() = 0;
 		virtual void addBorders() = 0;
@@ -110,44 +89,24 @@
 		virtual void init(long totalx, long totaly, double dx_in, double dy_in ,MPI_Datatype MPIt, int32_t nd){}
 		virtual void init(long totalx, long totaly, double dx_in, double dy_in, MPI_Datatype MPIt, float nd){}
 
-<<<<<<< HEAD
 		virtual short getData(long, long, short&) const {
-=======
-
-		virtual short getData(long, long, short&){
->>>>>>> df79d1d0
 			printf("Attempt to access short grid with incorrect data type\n");
 			MPI_Abort(MPI_COMM_WORLD,41);
 			return 0;
 		}
-<<<<<<< HEAD
-		virtual long getData(long, long, long&) const {
-			printf("Attempt to access long grid with incorrect data type\n");
-			MPI_Abort(MPI_COMM_WORLD,42);
-			return 0;
-=======
+
 		virtual int32_t getData(long, long, int32_t&){
 			printf("Attempt to access int32_t grid with incorrect data type\n");
 			MPI_Abort(MCW,42);return 0;
->>>>>>> df79d1d0
 		}
+
 		virtual float getData(long, long, float&) const {
 			printf("Attempt to access float grid with incorrect data type\n");
 			MPI_Abort(MPI_COMM_WORLD,43);
 			return 0;
 		}
 	   
-
-<<<<<<< HEAD
-		virtual void setData(int, int, short){}
-		virtual void setData(int, int, long){}
-		virtual void setData(int, int, float){}
-
-		virtual void addToData(int, int, short){}
-		virtual void addToData(int, int, long){}
-		virtual void addToData(int, int, float){}
-=======
-		virtual void savedxdyc(tiffIO &obj ){}
+		virtual void savedxdyc(tiffIO &obj){}
 		virtual void getdxdyc(long, double&, double&){}
 	    virtual void setData(long, long, short){}
 		virtual void setData(long, long, int32_t){}
@@ -156,8 +115,6 @@
 		virtual void addToData(long, long, short){}
 		virtual void addToData(long, long, int32_t){}
 		virtual void addToData(long, long, float){}
->>>>>>> df79d1d0
 };
 
 #endif
-
