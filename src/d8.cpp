--- conflicted
+++ resolved
@@ -39,7 +39,6 @@
 
 //  This software is distributed from http://hydrology.usu.edu/taudem/
 
-<<<<<<< HEAD
 #include <algorithm>
 #include <set>
 
@@ -47,14 +46,9 @@
 
 #include "d8.h"
 #include "linearpart.h"
-=======
-#include <mpi.h>
-//#include "linearpart.h"   Part of CommonLib
->>>>>>> df79d1d0
 #include "createpart.h"
 #include "commonLib.h"
-#include "d8.h"
-//#include "tiffIO.h"    Part of Commonlib
+#include "tiffIO.h"
 #include "Node.h"
 
 template<typename T> long resolveFlats(T& elev, SparsePartition<short>& inc, linearpart<short>& flowDir, std::vector<std::vector<node>>& islands);
@@ -118,7 +112,6 @@
 }
 
 //Set positive flowdirections of elevDEM
-<<<<<<< HEAD
 void setFlow(int i, int j, linearpart<short>& flowDir, linearpart<float>& elevDEM, SparsePartition<long>& area, int useflowfile)
 {
     int in,jn;
@@ -131,7 +124,7 @@
         in=i+d1[k];
         jn=j+d2[k];
 
-        float slope = fact[k] * (elev - elevDEM.getData(in,jn));
+        float slope = fact[j][k] * (elev - elevDEM.getData(in,jn));
 
         if (useflowfile == 1) {
             int aneigh = area.getData(in,jn);
@@ -162,7 +155,7 @@
         in=i+d1[k];
         jn=j+d2[k];
 
-        float slope = fact[k] * (elev - elevDEM.getData(in,jn));
+        float slope = fact[j][k] * (elev - elevDEM.getData(in,jn));
 
         if (slope > smax && dontCross(k,i,j,flowDir)==0) {
             smax = slope;
@@ -196,91 +189,14 @@
                 int jn = j + d2[flowDirection];
 
                 float elevDiff = elevDEM.getData(i,j) - elevDEM.getData(in,jn);
-                slope.setData(i,j, elevDiff*fact[flowDirection]);
-            }
-        }
-    }
-=======
-void setFlow(int i, int j, tdpartition *flowDir, tdpartition *elevDEM, tdpartition *area, int useflowfile) {
-
-	float slope,smax=0;
-	long in,jn;
-	short k,dirnb;
-	short tempShort;
-	float tempFloat;
-	int aneigh = -1;
-	int amax=0;
-		
-	for(k=1; k<=8 && !flowDir->isNodata(i,j); k+=2) {
-		in=i+d1[k];
-		jn=j+d2[k];
-
-		slope = fact[j][k] * ( elevDEM->getData(i,j,tempFloat) - elevDEM->getData(in,jn,tempFloat) );
-		if( useflowfile == 1) {	
-			aneigh = area->getData(in,jn,tempShort);
-		}
-		if( aneigh > amax && slope >= 0 ) {
-			amax = aneigh;
-			dirnb = flowDir->getData(in,jn,tempShort);
-			if( dirnb > 0 && abs( dirnb -k ) != 4 ) {
-				flowDir->setData( i,j, k);
-			}
-		}
-		if( slope > smax ) {
-			smax=slope;
-			dirnb=flowDir->getData(in,jn,tempShort);
-			if( dirnb >0 && abs(dirnb-k) == 4)
-				flowDir->setToNodata(i,j);
-			else flowDir->setData(i,j,k);
-		}
-	}
-	for(k=2;k<=8 && !flowDir->isNodata(i,j) ; k+=2) {
-		in=i+d1[k];
-		jn=j+d2[k];
-
-		slope = fact[j][k] * ( elevDEM->getData(i,j,tempFloat) - elevDEM->getData(in,jn,tempFloat) );
-
-		if( slope > smax  && dontCross(k,i,j,flowDir)==0 ) {
-			smax = slope;
-			dirnb = flowDir->getData(in,jn,tempShort);
-			if( dirnb >0 && abs(dirnb-k) == 4)
-				flowDir->setToNodata(i,j);
-			else flowDir->setData(i,j,k);
-		}
-	}
-}
-
-//Calculate the slope information of flowDir to slope
-void calcSlope( tdpartition *flowDir, tdpartition *elevDEM, tdpartition *slope) {
-	float elevDiff, tempFloat;
-	int in,jn;
-	short tempShort;
-
-	int nx = elevDEM->getnx();
-	int ny = elevDEM->getny();
-
-	for( int j = 0; j < ny; j++) {
-		for( int i=0; i < nx; i++ ) {
-			//If i,j is on the border or flowDir has no data, set slope(i,j) to slopeNoData 
-			if ( flowDir->isNodata(i,j) || !flowDir->hasAccess(i-1,j) || !flowDir->hasAccess(i+1,j) || 
-					!flowDir->hasAccess(i,j-1) || !flowDir->hasAccess(i,j+1) )  {
-				slope->setData(i,j,-1.0f);
-			}
-			else {
-				flowDir->getData(i,j,tempShort);
-				in = i + d1[tempShort];	
-				jn = j + d2[tempShort];	
-				elevDiff = elevDEM->getData(i,j,tempFloat) - elevDEM->getData(in,jn,tempFloat);
-				slope->setData(i,j,float(elevDiff*fact[j][tempShort]));
-			}
-		}
-	}
->>>>>>> df79d1d0
+                slope.setData(i,j, elevDiff*fact[j][flowDirection]);
+            }
+        }
+    }
 }
 
 //Open files, Initialize grid memory, makes function calls to set flowDir, slope, and resolvflats, writes files
-<<<<<<< HEAD
-int setdird8(char* demfile, char* pointfile, char *slopefile, char *flowfile, int useflowfile, int prow, int pcol)
+int setdird8(char* demfile, char* pointfile, char *slopefile, char *flowfile, int useflowfile)
 {
     MPI_Init(NULL,NULL);
 
@@ -300,8 +216,8 @@
 
     long totalX = dem.getTotalX();
     long totalY = dem.getTotalY();
-    double dx = dem.getdx();
-    double dy = dem.getdy();
+    double dx = dem.getdxA();
+    double dy = dem.getdyA();
 
     linearpart<float> elevDEM(totalX, totalY, dx, dy, MPI_FLOAT, *(float*) dem.getNodata());
 
@@ -309,6 +225,7 @@
     int nx = elevDEM.getnx();
     int ny = elevDEM.getny();
     elevDEM.localToGlobal(0, 0, xstart, ystart);
+    elevDEM.savedxdyc(dem);
 
     double headert = MPI_Wtime();
 
@@ -337,7 +254,7 @@
         tiffIO flow(flowfile, SHORT_TYPE);
 
         linearpart<short> imposedflow(flow.getTotalX(), flow.getTotalY(),
-                flow.getdx(), flow.getdy(), MPI_SHORT, *(short*) flow.getNodata());
+                flow.getdxA(), flow.getdyA(), MPI_SHORT, *(short*) flow.getNodata());
 
         if (!dem.compareTiff(flow)) {
             printf("Error using imposed flow file.\n");
@@ -374,10 +291,9 @@
 
         //Stop timer
         computeSlopet = MPI_Wtime();
-        char prefix[6]="sd8";
 
         tiffIO slopeIO(slopefile, FLOAT_TYPE, &slopeNodata, dem);
-        slopeIO.write(xstart, ystart, ny, nx, slope.getGridPointer(), prefix, prow, pcol);
+        slopeIO.write(xstart, ystart, ny, nx, slope.getGridPointer());
     }  // This bracket intended to destruct slope partition and release memory
 
     double writeSlopet = MPI_Wtime();
@@ -536,9 +452,8 @@
 
     //Timing info
     double computeFlatt = MPI_Wtime();
-    char prefix[6] = "p";
     tiffIO pointIO(pointfile, SHORT_TYPE, &flowDirNodata, dem);
-    pointIO.write(xstart, ystart, ny, nx, flowDir.getGridPointer(),prefix,prow,pcol);
+    pointIO.write(xstart, ystart, ny, nx, flowDir.getGridPointer());
     double writet = MPI_Wtime();
 
     double headerRead, dataRead, computeSlope, writeSlope, computeFlat,writeFlat, total,temp;
@@ -572,198 +487,30 @@
 
     MPI_Finalize();
     return 0;
-=======
-int setdird8( char* demfile, char* pointfile, char *slopefile, char *flowfile, int useflowfile) {
-
-	MPI_Init(NULL,NULL);{
-
-	//Only needed to output time
-	int rank,size;
-	MPI_Comm_rank(MCW,&rank);
-	MPI_Comm_size(MCW,&size);
-	if(rank==0)
-	{
-		printf("D8FlowDir version %s\n",TDVERSION);
-		fflush(stdout);
-	}
-
-	double begint = MPI_Wtime();
-
-	//Read DEM from file
-	tiffIO dem(demfile, FLOAT_TYPE);
-	long totalX = dem.getTotalX();
-	long totalY = dem.getTotalY();
-	double dxA = dem.getdxA();
-	double dyA = dem.getdyA();
-	
-
-	tdpartition *elevDEM;
-	elevDEM = CreateNewPartition(dem.getDatatype(), totalX, totalY, dxA, dyA, dem.getNodata());
-	int xstart, ystart;
-	int nx = elevDEM->getnx();
-	int ny = elevDEM->getny();
-	elevDEM->localToGlobal(0, 0, xstart, ystart);
-	elevDEM->savedxdyc(dem);
-	double headert = MPI_Wtime();
-
-	if(rank==0)
-	{
-		float timeestimate=(2.8e-9*pow((double)(totalX*totalY),1.55)/pow((double) size,0.65))/60+1;  // Time estimate in minutes
-		//fprintf(stderr,"%d %d %d\n",totalX,totalY,size);
-		fprintf(stderr,"This run may take on the order of %.0f minutes to complete.\n",timeestimate);
-		fprintf(stderr,"This estimate is very approximate. \nRun time is highly uncertain as it depends on the complexity of the input data \nand speed and memory of the computer. This estimate is based on our testing on \na dual quad core Dell Xeon E5405 2.0GHz PC with 16GB RAM.\n");
-		fflush(stderr);
-	}
-
-
-	dem.read(xstart, ystart, ny, nx, elevDEM->getGridPointer());
-	elevDEM->share();
-
-	double readt = MPI_Wtime();
-	
-	//Creates empty partition to store new flow direction 
-	tdpartition *flowDir;
-	short flowDirNodata = -32768;
-	flowDir = CreateNewPartition(SHORT_TYPE, totalX, totalY, dxA, dyA, flowDirNodata);
-
-//	flowDir = new linearpart<short>;
-
-//	flowDir->init(totalX, totalY, dx, dy, MPI_SHORT, short(-32768));
-
-	//If using flowfile is enabled, read it in
-	tdpartition *imposedflow, *area;
-	area = new linearpart<int32_t>;
-	area->init(totalX, totalY, dxA, dyA, MPI_LONG, int32_t(-1));
-
-	if( useflowfile == 1) {
-		tiffIO flow(flowfile,SHORT_TYPE);
-		imposedflow = CreateNewPartition(flow.getDatatype(), flow.getTotalX(), flow.getTotalY(), flow.getdxA(), flow.getdyA(), flow.getNodata());
-
-		if(!dem.compareTiff(flow)) {
-			printf("Error using imposed flow file.\n");	
-			return 1;
-		}
-		
-
-
-		int i,j;
-		for( j = 0; j < elevDEM->getny(); j++) {
-			for( i=0; i < elevDEM->getnx(); i++ ) {
-				short data;
-				imposedflow->getData(i,j,data);
-				if (imposedflow->isNodata(i,j) || !imposedflow->hasAccess(i-1,j) || !imposedflow->hasAccess(i+1,j) ||
-				    !imposedflow->hasAccess(i,j-1) || !imposedflow->hasAccess(i,j+1)){
-					//Do nothing
-				}
-				else if((data>0) && data <=8 ) 
-						flowDir->setData(i,j,data);
-			}
-		}
-		delete imposedflow;
-		//TODO - why is this here?
-		//darea( &flowDir, &area, NULL, NULL, 0, 1, NULL, 0, 0 );
-	}
-
-	long numFlat, totalNumFlat, lastNumFlat;
-
-	double computeSlopet;
-	{
-		//Creates empty partition to store new slopes
-		tdpartition *slope;
-		float slopeNodata = -1.0f;
-		slope = CreateNewPartition(FLOAT_TYPE, totalX, totalY, dxA, dyA, slopeNodata);
-	
-		numFlat = setPosDir(elevDEM, flowDir, area, useflowfile);
-		calcSlope( flowDir, elevDEM, slope);
-
-		//Stop timer
-		computeSlopet = MPI_Wtime();
-
-		tiffIO slopeIO(slopefile, FLOAT_TYPE, &slopeNodata, dem);
-		slopeIO.write(xstart, ystart, ny, nx, slope->getGridPointer());
-	}  // This bracket intended to destruct slope partition and release memory
-
-	double writeSlopet = MPI_Wtime();
-
-	MPI_Allreduce(&numFlat,&totalNumFlat,1,MPI_LONG,MPI_SUM,MCW);
-	if(rank==0)
-	{
-		fprintf(stderr,"All slopes evaluated. %ld flats to resolve.\n",totalNumFlat);
-		fflush(stderr);
-	}
-
-	queue<node> que;  //  que to be used in resolveflats
-	bool first=true;  //  Variable to be used in iteration to know whether first or subsequent iteration
-	if( totalNumFlat > 0)
-	{
-		lastNumFlat=totalNumFlat;
-		totalNumFlat = resolveflats(elevDEM, flowDir, &que, first);  
-		//Repeatedly call resolve flats until there is no change 
-		while(totalNumFlat > 0  && totalNumFlat < lastNumFlat)
-		{
-			if(rank==0)
-			{
-				fprintf(stderr,"Iteration complete. Number of flats remaining: %ld\n",totalNumFlat);
-				fflush(stderr);
-			}
-			lastNumFlat=totalNumFlat;
-			totalNumFlat = resolveflats(elevDEM, flowDir, &que, first);
-		}
-	}
-
-	//Timing info
-	double computeFlatt = MPI_Wtime();
-
-	tiffIO pointIO(pointfile, SHORT_TYPE, &flowDirNodata, dem);
-	pointIO.write(xstart, ystart, ny, nx, flowDir->getGridPointer());
-	double writet = MPI_Wtime();
- 	double headerRead, dataRead, computeSlope, writeSlope, computeFlat,writeFlat, write, total,temp;
-        headerRead = headert-begint;
-        dataRead = readt-headert;
-        computeSlope = computeSlopet-readt;
-        writeSlope = writeSlopet-computeSlopet;
-        computeFlat = computeFlatt-writeSlopet;
-        writeFlat = writet-computeFlatt;
-        total = writet - begint;
-
-        MPI_Allreduce (&headerRead, &temp, 1, MPI_DOUBLE, MPI_SUM, MCW);
-        headerRead = temp/size;
-        MPI_Allreduce (&dataRead, &temp, 1, MPI_DOUBLE, MPI_SUM, MCW);
-        dataRead = temp/size;
-        MPI_Allreduce (&computeSlope, &temp, 1, MPI_DOUBLE, MPI_SUM, MCW);
-        computeSlope = temp/size;
-        MPI_Allreduce (&computeFlat, &temp, 1, MPI_DOUBLE, MPI_SUM, MCW);
-        computeFlat = temp/size;
-        MPI_Allreduce (&writeSlope, &temp, 1, MPI_DOUBLE, MPI_SUM, MCW);
-        writeSlope = temp/size;
-        MPI_Allreduce (&writeFlat, &temp, 1, MPI_DOUBLE, MPI_SUM, MCW);
-        writeFlat = temp/size;
-        MPI_Allreduce (&total, &temp, 1, MPI_DOUBLE, MPI_SUM, MCW);
-        total = temp/size;
-
-	if( rank == 0)
-		//  These times are only for  process 0 - not averaged across processors.  This may be an approximation - but probably do not want to hold processes up to synchronize just so as to get more accurate timing
-		printf("Processors: %d\nHeader read time: %f\nData read time: %f\nCompute Slope time: %f\nWrite Slope time: %f\nResolve Flat time: %f\nWrite Flat time: %f\nTotal time: %f\n",
-		  size,headerRead,dataRead, computeSlope, writeSlope,computeFlat,writeFlat,total);
-	}MPI_Finalize();
-	return 0;
->>>>>>> df79d1d0
 }
 
 // Sets only flowDir only where there is a positive slope
 // Returns number of cells which are flat
-<<<<<<< HEAD
 long setPosDir(linearpart<float>& elevDEM, linearpart<short>& flowDir, SparsePartition<long>& area, int useflowfile)
 {
-    double dx = elevDEM.getdx();
-    double dy = elevDEM.getdy();
+    double dxA = elevDEM.getdxA();
+    double dyA = elevDEM.getdyA();
     long nx = elevDEM.getnx();
     long ny = elevDEM.getny();
     long numFlat = 0;
 
-    //Set direction factors
-    for (int k=1; k<= 8; k++) {
-        fact[k] = (double) (1./sqrt(d1[k]*dx*d1[k]*dx + d2[k]*d2[k]*dy*dy));
+    double tempdxc, tempdyc;
+
+    fact = new double*[ny]; // initialize 2d array by Nazmus 2/16
+
+    for(int m = 0; m<ny; m++)
+        fact[m] = new double[9];
+
+    for (int m = 0; m<ny; m++) {
+        for (int k = 1; k <= 8; k++) {
+            elevDEM.getdxdyc(m, tempdxc, tempdyc);
+            fact[m][k] = (double) (1./sqrt(d1[k]*d1[k]*tempdxc*tempdxc + d2[k]*d2[k]*tempdyc*tempdyc));
+        }
     }
 
     for (int j = 0; j < ny; j++) {
@@ -802,65 +549,12 @@
     }
 
     return numFlat;
-=======
-long setPosDir(tdpartition *elevDEM, tdpartition *flowDir, tdpartition *area, int useflowfile) {
-	double dxA = elevDEM->getdxA();
-	double dyA = elevDEM->getdyA();
-	long nx = elevDEM->getnx();
-	long ny = elevDEM->getny();
-	short tempShort;
-	int i,j,k,in,jn, con;
-	long numFlat = 0;
-    double tempdxc,tempdyc;
-	//Set direction factors
-    fact = new double*[ny]; // initialize 2d array by Nazmus 2/16
-    for(int m = 0; m<ny;m++)
-    fact[m] = new double [9];
-    for(int m=0;m<ny;m++){
-	  for( k=1; k<= 8; k++ ){
-		  elevDEM->getdxdyc(m,tempdxc,tempdyc);
-		  fact[m][k] = (double) (1./sqrt(d1[k]*d1[k]*tempdxc*tempdxc + d2[k]*d2[k]*tempdyc*tempdyc));
-	  }
-    }
-
-	tempShort = 0;
-	for( j = 0; j < ny; j++) {
-		for( i=0; i < nx; i++ ) {
-			//FlowDir is nodata if it is on the border OR elevDEM has no data
-			if ( elevDEM->isNodata(i,j) || !elevDEM->hasAccess(i-1,j) || !elevDEM->hasAccess(i+1,j) || 
-						!elevDEM->hasAccess(i,j-1) || !elevDEM->hasAccess(i,j+1) )  {
-				//do nothing			
-			}
-			else { 
-				//Check if cell is "contaminated" (neighbors have no data)
-				//  set flowDir to noData if contaminated
-				con = 0;
-				for( k=1;k<=8 && con != -1;k++) {
-					in=i+d1[k];
-					jn=j+d2[k];
-					if( elevDEM->isNodata(in,jn) ) con=-1;
-				}
-				if( con == -1 ) flowDir->setToNodata(i,j);
-				//If cell is not contaminated,
-				else {
-					tempShort=(short)0;
-					flowDir->setData(i,j,tempShort);
-					setFlow( i,j, flowDir, elevDEM, area, useflowfile);
-					if( flowDir->getData(i,j,tempShort)==0)
-						numFlat++;
-				}
-			}	
-		}
-	}
-	return numFlat;
->>>>>>> df79d1d0
 }
 
 // Function to set flow direction based on incremented artificial elevations
 template<typename T>
 void setFlow2(int i, int j, linearpart<short>& flowDir, T& elev, SparsePartition<short>& inc)
 {
-<<<<<<< HEAD
     /*  This function sets directions based upon secondary elevations for
       assignment of flow directions across flats according to Garbrecht and Martz
       scheme.  There are two possibilities:
@@ -885,7 +579,7 @@
 
         if (inc.getData(in, jn) > 0) {
             // Neighbor is in flat
-            float slope = fact[k]*(inc.getData(i, j) - inc.getData(in, jn));
+            float slope = fact[j][k]*(inc.getData(i, j) - inc.getData(in, jn));
             if (slope > slopeMax) {
                 flowDir.setData(i, j, k);
                 slopeMax = slope;
@@ -1350,271 +1044,4 @@
     }
 
     return numInc;
-=======
-/*  This function sets directions based upon secondary elevations for
-  assignment of flow directions across flats according to Garbrecht and Martz
-  scheme.  There are two possibilities: 
-	A.  The neighbor is outside the flat set
-	B.  The neighbor is in the flat set.
-	In the case of A the input elevations are used and if a draining neighbor is found it is selected.  
-	Case B requires slope to be positive.  Remaining flats are removed by iterating this process*/
-
-	float slope,smax,ed;
-	short in,jn,k;
-	smax=0.;
-	short tempShort;
-	float tempFloat;
-	short order[8]={1,3,5,7,2,4,6,8};
-	for(int ii=0;ii<8;ii++)  //k=1; k<=8; k=k+1)
-	{
-		k=order[ii];
-		jn=j+d2[k];  //y
-		in=i+d1[k];  //x
-		dn->getData(in,jn,tempShort);
-		if(tempShort > 0)  // In flat
-		{
-			slope = fact[j][k]*(elev2->getData(i,j,tempShort)-elev2->getData(in,jn,tempShort));
-			if(slope > smax)
-			{
-				flowDir->setData(i,j,k);
-				smax=slope;
-			}
-		}
-		else   // neighbor is not in flat
-		{
-			ed=elevDEM->getData(i,j,tempFloat)-elevDEM->getData(in,jn,tempFloat);
-			if(ed >= 0)
-			{
-				flowDir->setData(i,j,k);
-				break;  // Found a way out - this is outlet
-			}
-		}
-	}
-}
-
-//************************************************************************
-
-//Resolve flat cells according to Garbrecht and Martz
-long resolveflats( tdpartition *elevDEM, tdpartition *flowDir, queue<node> *que, bool &first) {
-	elevDEM->share();
-	flowDir->share();
-	//Header data
-	long totalx = elevDEM->gettotalx();
-	long totaly = elevDEM->gettotaly();
-	long nx = elevDEM->getnx();
-	long ny = elevDEM->getny();
-	double dxA = elevDEM->getdxA();
-	double dyA = elevDEM->getdyA();
-
-	int rank;
-	MPI_Comm_rank(MCW,&rank);
-
-	long i,j,k,in,jn;
-	bool doNothing, done;
-	long numFlat;
-	short tempShort;
-	int32_t tempLong;
-	float tempFloat;
-	long numInc, numIncOld, numIncTotal;
-
-	//create and initialize temporary storage for Garbrecht and Martz
-	tdpartition *elev2, *dn, *s;
-	elev2 = CreateNewPartition(SHORT_TYPE, totalx, totaly, dxA, dyA, 1);
-	   //  The assumption here is that resolving a flat does not increment a cell value 
-	   //  more than fits in a short
-	dn = CreateNewPartition(SHORT_TYPE, totalx, totaly, dxA, dyA, 0);
-
-	node temp;
-	long nflat=0, iflat;
-	//  First time through add flat grid cells indicated by flowdir = 0 on to queue
-	//  The queue is retained for later passes so this only needs be done at beginning
-	if(first)
-	{
-		first=false;
-		for(j=0; j<ny; j++){
-			for(i=0; i<nx; i++){
-				if(flowDir->getData(i,j,tempShort)==0)
-				{
-					temp.x=i; temp.y=j; que->push(temp); nflat++;
-				}
-			}
-		}
-	}
-	else
- 		nflat=que->size();
-	dn->share();
-	elev2->share();
-
-	//incfall - drain toward lower ground
-	// Setting up while loop to calculate elev2 - the grid draining to lower ground
-	done = false;
-	numIncOld = -1; //holds number of grid cells incremented on previous iteration 
-	//  use -1 to force inequality on first pass through
-	short st = 1; // used to indicate the level to which elev2 has been incremented 
-	float elevDiff;
-	numIncTotal = 0; 
-	if(rank==0)
-	{
-		fprintf(stderr,"Draining flats towards lower adjacent terrain\n");  
-		fflush(stderr);
-	}
-
-	while(numIncTotal != numIncOld){  // Continue to loop as long as grid cells are being incremented
-		numInc = 0;
-		numIncOld = numIncTotal;
-		for(iflat=0; iflat < nflat; iflat++)
-		{
-			temp=que->front(); que->pop(); i=temp.x; j=temp.y; que->push(temp);
-
-				doNothing=false;
-				for(k=1; k<=8; k++){
-					if(dontCross(k,i,j, flowDir)==0){
-						jn = j + d2[k];
-						in = i + d1[k];
-						elevDiff = elevDEM->getData(i,j,tempFloat) - elevDEM->getData(in,jn,tempFloat);
-						tempShort=flowDir->getData(in,jn,tempShort); 
-						if(elevDiff >= 0 && tempShort > 0 && tempShort < 9) //adjacent cell drains and is equal or lower in elevation so this is a low boundary
-								doNothing = true;
-						else if(elevDiff == 0) //if neighbor is in flat
-							if(elev2->getData(in,jn,tempShort) >=0 && elev2->getData(in,jn,tempShort)<st) //neighbor is not being incremented
-								doNothing = true;
-					}
-				}
-				if(!doNothing){
-					elev2->addToData(i,j,short(1));
-					numInc++;
-				}
-		}
-		elev2->share();
-		MPI_Allreduce(&numInc, &numIncTotal, 1, MPI_LONG, MPI_SUM, MCW);
-		//  only break from while when total from all processes is no longer converging
-		st++;
-		if(rank==0)
-		{
-			fprintf(stderr,".");  // print a . at each pass to give an indication of progress
-			fflush(stderr);
-		}
-	}
-	if(numIncTotal > 0)  // Not all grid cells were resolved - pits remain
-		// Remaining grid cells are unresolvable pits
-	{
-		//There are pits remaining - set direction to no data
-		for(iflat=0; iflat < nflat; iflat++)
-		{
-			temp=que->front(); que->pop(); i=temp.x; j=temp.y; que->push(temp);
-			doNothing=false;
-				for(k=1; k<=8; k++){
-					if(dontCross(k,i,j, flowDir)==0){
-						jn = j + d2[k];
-						in = i + d1[k];
-						elevDiff = elevDEM->getData(i,j,tempFloat) - elevDEM->getData(in,jn,tempFloat);
-						tempShort=flowDir->getData(in,jn,tempShort); 
-						if(elevDiff >= 0 && tempShort > 0 && tempShort < 9) //adjacent cell drains and is equal or lower in elevation so this is a low boundary
-								doNothing = true;
-						else if(elevDiff == 0) //if neighbor is in flat
-							if(elev2->getData(in,jn,tempShort) >=0 && elev2->getData(in,jn,tempShort)<st) //neighbor is not being incremented
-								doNothing = true;
-					}
-				}
-				if(!doNothing)
-					flowDir->setToNodata(i,j);  // mark pit
-					//flowDir->setData(i,j,short(9));  // mark pit
-		}
-		flowDir->share();
-		
-		//
-		//long total = 0;
-		//MPI_Allreduce(&allDone, &total, 1, MPI_LONG, MPI_SUM, MCW);
-		//if(total != 0)
-		//	done = false;
-		//if(numIncOld == 0)
-		//	done = true;
-	}
-	//  DGT moved from above - write directly into elev2
-	s = CreateNewPartition(SHORT_TYPE, totalx, totaly, dxA, dyA, 0);  //  Use 0 as no data to avoid need to initialize
-
-	//incrise - drain away from higher ground
-	done = false;
-	numIncOld = 0;
-	if(rank==0)
-	{
-		fprintf(stderr,"\nDraining flats away from higher adjacent terrain\n");  
-		fflush(stderr);
-	}
-
-	while(!done){
-		numInc = 0;
-		for(iflat=0; iflat < nflat; iflat++)
-		{
-				temp=que->front(); que->pop(); i=temp.x; j=temp.y; que->push(temp);
-				for(k=1; k<=8; k++){
-					jn = j + d2[k];
-					in = i + d1[k];
-					if(elevDEM->getData(i,j,tempFloat) - elevDEM->getData(in,jn,tempFloat)<0)	//adjacent cell is higher
-						dn->setData(i,j,short(1));
-					if(dn->getData(in,jn,tempShort)>0 && s->getData(in,jn,tempShort)>0) //adjacent cell has been marked already
-						dn->setData(i,j,short(1));
-				}
-		} 
-		dn->share();
-		for(j=0; j<ny; j++){
-			for(i=0; i<nx; i++){
-				dn->getData(i,j,tempShort);
-				s->addToData(i,j,(tempShort>0 ? short(1) : short(0)));
-				if(tempShort>0) numInc++;
-			}
-		}
-		s->share();
-		dn->share();
-		MPI_Allreduce(&numInc, &numIncTotal, 1, MPI_LONG, MPI_SUM, MCW);
-		if(numIncTotal==numIncOld) done=true;
-		numIncOld = numIncTotal;
-		if(rank==0)
-		{
-			fprintf(stderr,".");  // print a . at each pass to give an indication of progress
-			fflush(stderr);
-		}
-	}
-
-	for(iflat=0; iflat < nflat; iflat++)
-	{
-			temp=que->front(); que->pop(); i=temp.x; j=temp.y; que->push(temp);
-
-			elev2->addToData(i,j,s->getData(i,j,tempShort));
-	}
-	elev2->share();
-
-	long localStillFlat = 0;
-	long totalStillFlat = 0;
-
-	if(rank==0)
-	{
-		fprintf(stderr,"\nSetting directions\n");  
-		fflush(stderr);
-	}
-	for(iflat=0; iflat < nflat; iflat++)
-	{
-				temp=que->front(); que->pop(); i=temp.x; j=temp.y; //  Do not push que on this last one - so que is empty at end
-
-				setFlow2( i, j, flowDir, elevDEM, elev2, dn) ;
-				if(flowDir->getData(i,j,tempShort) == 0)
-				{
-					que->push(temp);
-					localStillFlat++;
-				}
-	}
-
-	MPI_Allreduce(&localStillFlat, &totalStillFlat, 1, MPI_LONG, MPI_SUM, MCW);
-	if(totalStillFlat >0)  //  We will have to iterate again so overwrite original elevation with the modified ones and hope for the best
-	{
-		for(j=0; j<ny; j++)
-			for(i=0; i<nx; i++){
-				elevDEM->setData(i,j,(float)elev2->getData(i,j,tempShort));//set/add change jjn friday
-			}
-	}
-	delete elev2;  //  to avoid memory leaks
-	delete dn;
-	delete s;
-	return totalStillFlat;
->>>>>>> df79d1d0
 }