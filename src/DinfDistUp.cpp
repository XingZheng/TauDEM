--- conflicted
+++ resolved
@@ -61,7 +61,6 @@
 float **dist;
 
 //Calling function
-<<<<<<< HEAD
 int dinfdistup(char *angfile,char *felfile,char *slpfile,char *wfile, char *rtrfile,
         int statmethod,int typemethod,int usew, int concheck, float thresh)
 {
@@ -83,31 +82,6 @@
 
     printf("dinfdistup: Unknown typemethod\n");
     return -1;
-=======
-
-int dinfdistup(char *angfile, char *felfile, char *slpfile, char *wfile, char *rtrfile,
-        int statmethod, int typemethod, int usew, int concheck, float thresh) {
-    int er;
-    switch (typemethod) {
-        case 0:
-            er = hdisttoridgegrd(angfile, wfile, rtrfile, statmethod,
-                    concheck, thresh, usew);
-            break;
-        case 1:
-            er = vrisetoridgegrd(angfile, felfile, rtrfile,
-                    statmethod, concheck, thresh);
-            break;
-        case 2:
-            er = pdisttoridgegrd(angfile, felfile, wfile, rtrfile,
-                    statmethod, usew, concheck, thresh);
-            break;
-        case 3:
-            er = sdisttoridgegrd(angfile, felfile, wfile, rtrfile,
-                    statmethod, usew, concheck, thresh);
-            break;
-    }
-    return (er);
->>>>>>> 5d1a1627
 }
 
 //*****************************//
