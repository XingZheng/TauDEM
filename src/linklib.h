--- conflicted
+++ resolved
@@ -51,14 +51,6 @@
 #include "createpart.h"
 #include "partition.h"
 #include "tiffIO.h"
-<<<<<<< HEAD
-#include "shape/shapefile.h"
-=======
-//#include "shapelib/shapefil.h"
-//#ifndef LINKLIB_H
-//#define LINKLIB_H
-using namespace std;
->>>>>>> df79d1d0
 
 long LAST_ID = -1;
 
