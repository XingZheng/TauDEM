/*  Taudem common library functions 

David Tarboton, Kim Schreuders, Dan Watson
Utah State University  
May 23, 2010

*/

/*  Copyright (C) 2010  David Tarboton, Utah State University

This program is free software; you can redistribute it and/or
modify it under the terms of the GNU General Public License 
version 2, 1991 as published by the Free Software Foundation.

This program is distributed in the hope that it will be useful,
but WITHOUT ANY WARRANTY; without even the implied warranty of
MERCHANTABILITY or FITNESS FOR A PARTICULAR PURPOSE.  See the
GNU General Public License for more details.

A copy of the full GNU General Public License is included in file 
gpl.html. This is also available at:
http://www.gnu.org/copyleft/gpl.html
or from:
The Free Software Foundation, Inc., 59 Temple Place - Suite 330, 
Boston, MA  02111-1307, USA.

If you wish to use or incorporate this program (or parts of it) into 
other software that does not meet the GNU General Public License 
conditions contact the author to request permission.
David G. Tarboton  
Utah State University 
8200 Old Main Hill 
Logan, UT 84322-8200 
USA 
http://www.engineering.usu.edu/dtarb/ 
email:  dtarb@usu.edu 
*/

//  This software is distributed from http://hydrology.usu.edu/taudem/

#include <mpi.h>
#include <stdio.h>
#include <memory>
#include "gdal.h"
#include "ogrsf_frmts.h"
#include "ogr_api.h"
// #include "tiffIO.h"  Part of commonLib.h
#include <ogr_spatialref.h>
#include <math.h>
#include "commonLib.h"
#include <iostream>
using namespace std;

tiffIO::tiffIO(char *fname, DATA_TYPE newtype) {
	MPI_Status status;
	MPI_Offset mpiOffset;

	MPI_Comm_size(MCW, &size);
	MPI_Comm_rank(MCW, &rank);

	strcpy(filename, fname); // Copy file name
	datatype = newtype;

	GDALAllRegister();
	fh = GDALOpen(filename, GA_ReadOnly);
	if (fh == NULL) {
		printf("Error opening file %s.\n", fname);
		MPI_Abort(MCW, 21);
	}
	hDriver = GDALGetDatasetDriver( fh );

    //OGRSpatialReferenceH  hSRS;
	char  *pszProjection;
	pszProjection = (char *) GDALGetProjectionRef( fh );
	hSRS = OSRNewSpatialReference(pszProjection);
    IsGeographic=OSRIsGeographic(hSRS);
	if (IsGeographic ==0) {
		if(rank == 0)printf("Input file %s has projected coordinate system.\n",fname);
	}
	else
		if(rank == 0)printf("Input file %s has geographic coordinate system.\n",fname);
    // cout<<getproj<<endl; // for test
	char *test_unit=NULL;
	double ss;
	ss=OSRGetLinearUnits(hSRS,&test_unit); // provide linear units
	//cout<<ss<<endl;// for test
	bandh = GDALGetRasterBand(fh, 1);
	valueUnit=GDALGetRasterUnitType(fh); // provide value units
	//cout<<valueUnit<<endl; // for test

	totalX = GDALGetRasterXSize(fh);
	totalY = GDALGetRasterYSize(fh);
	double adfGeoTransform[6];
	GDALGetGeoTransform(fh, adfGeoTransform);
    dlon = abs(adfGeoTransform[1]); //modified by Nazmus 02/1/15
	dlat = abs(adfGeoTransform[5]);
	xleftedge = adfGeoTransform[0]; // geo-coordinate
	ytopedge = adfGeoTransform[3];  
	xllcenter=xleftedge+dlon/2.;
	yllcenter=ytopedge-(totalY*dlat)-dlat/2.;

//	double  xllcenter_g = adfGeoTransform[0] + adfGeoTransform[1] * (totalX / 2.0) + adfGeoTransform[2] * (totalY / 2.0);//geo-coordinate
//	double  yllcenter_g = adfGeoTransform[3] + adfGeoTransform[4] * (totalX / 2.0) + adfGeoTransform[5] * (totalY / 2.0);

	
	//xleftedge= adfGeoTransform[0];
	//double *ytopedge_p, *yllcenter_p;
	//ytopedge_p = geotoLength(dlon,dlat,ytopedge_g);
	//xllcenter = adfGeoTransform[0] + adfGeoTransform[1] * (totalX / 2.0) + adfGeoTransform[2] * (totalY / 2.0);
	//yllcenter_p = geotoLength(dlon,dlat,yllcenter_g);
	
	
	//double beta1 = atan(boa*tan(PI*ytopedge_g/180));
	//double beta2 = atan(boa*tan(PI*yllcenter_g/180));

	//xleftedge=elipa*cos(beta1);// convert cartesian coordinate
	//ytopedge=elipb*sin(beta1);  

	//xllcenter= elipa*cos(beta2); // convert cartesian coordinate
	//yllcenter=elipb*sin(beta2);

	int i,j;double xp3,Xp1,Yp1;
	double xp2[2];
	dxc = new double[totalY];	
	dyc = new double [totalY];
	if (IsGeographic ==1) 
	{
	//for(i=0; i<totalX; i++ ) {
		for( j=0;j<totalY;j++){
			// latitude corresponding to row
			float rowlat = yllcenter+(totalY-j-1)*dlat;
			//Xp1 = adfGeoTransform[0] + i*adfGeoTransform[1] + j*adfGeoTransform[2];
			//Yp1= adfGeoTransform[3] + adfGeoTransform[4] + j*adfGeoTransform[5];
			//printf("%f",Yp1);
			geotoLength(dlon,dlat,rowlat,xp2);
			dxc[j]=xp2[0];
			//printf("%f",dxc[j]);
			dyc[j]=xp2[1];
			//printf("%f",dyc[j]);
		}
	//}
	}
	else
	{
		for( j=0;j<totalY;j++)
		{
			dxc[j]=dlon;
			dyc[j]=dlat;
		}
	}


	

	//dxA=(dxc[totalY/2]<0.0) ? -dxc[totalY/2] : dxc[totalY/2] ;   //abs(dxc[totalY/2]);  //  DGT This is ugly but we encountered a compiler that the abs function rounded the results which introduced a bug
	//dyA=(dyc[totalY/2]<0.0) ? -dyc[totalY/2] : dyc[totalY/2] ;  //abs(dyc[totalY/2]);
	 dxA=fabs(dxc[totalY/2]);
        dyA= fabs(dyc[totalY/2]);
       datatype = newtype;
	if (datatype == SHORT_TYPE) {
		nodata = new short;
<<<<<<< HEAD
		*((short*) nodata) = (short) GDALGetRasterNoDataValue(bandh, NULL);
		float noDataDiff = *((short*)nodata) - GDALGetRasterNoDataValue(bandh, NULL);  // This evaluates if the typecasting has changed the no data value.
		if(noDataDiff > 1e-6) (*((short*)nodata))=MISSINGSHORT;  //If value was changed use the standard missing short value.  This is a hack to account for fact that file being read may be of a different data type with no data value that cannot be typecast into short

	} else if (datatype == FLOAT_TYPE) {
		nodata = new float;
		*((float*) nodata) = (float) GDALGetRasterNoDataValue(bandh, NULL);
		float noDataDiff = *((float*)nodata) - GDALGetRasterNoDataValue(bandh, NULL);  // This evaluates if the typecasting has changed the no data value.
		if(noDataDiff > 1e-6) (*((float*)nodata))=MISSINGFLOAT;  //If value was changed use the standard missing short value.  This is a hack to account for fact that file being read may be of a different data type with no data value that cannot be typecast into short

	} else if (datatype == LONG_TYPE) {
		nodata = new int32_t;
		*((int32_t*) nodata) = (int32_t) GDALGetRasterNoDataValue(bandh, NULL);
		float noDataDiff = *((int32_t*)nodata) - GDALGetRasterNoDataValue(bandh, NULL);  // This evaluates if the typecasting has changed the no data value.
		if(noDataDiff > 1e-6) (*((int32_t*)nodata))=MISSINGLONG;  //If value was changed use the standard missing short value.  This is a hack to account for fact that file being read may be of a different data type with no data value that cannot be typecast into short
=======
		*((short*) nodata) = (short) GDALGetRasterNoDataValue(bandh, NULL);		

	} else if (datatype == FLOAT_TYPE) {
		nodata = new float;
		*((float*) nodata) = (float) GDALGetRasterNoDataValue(bandh, NULL);		

	} else if (datatype == LONG_TYPE) {
		nodata = new int32_t;
		*((int32_t*) nodata) = (int32_t) GDALGetRasterNoDataValue(bandh, NULL);		
>>>>>>> 4712bb35

	}

}

//Copy constructor.  Requires datatype in addition to the object to copy from.

tiffIO::tiffIO(char *fname, DATA_TYPE newtype, void* nd, const tiffIO &copy) {
	//MPI_Status status;
	//MPI_Offset mpiOffset;

	MPI_Comm_size(MCW, &size);
	MPI_Comm_rank(MCW, &rank);

	isFileInititialized = 0;

	strcpy(filename, fname); // Copy file name
	if (rank == 0)
		copyfh = copy.fh;

	
	datatype = newtype;
	if (datatype == SHORT_TYPE) {
		nodata = new short;
		*((short*) nodata) = *((short*) nd);
	} else if (datatype == FLOAT_TYPE) {
		nodata = new float;
		*((float*) nodata) = *((float*) nd);
	} else if (datatype == LONG_TYPE) {
		nodata = new int32_t;
		*((int32_t*) nodata) = *((int32_t*) nd);
	}

	totalX = copy.totalX;
	totalY = copy.totalY;
	dxA=copy.dxA;
	dyA=copy.dyA;
	xllcenter = copy.xllcenter;
	yllcenter = copy.yllcenter;
	xleftedge = copy.xleftedge;
	ytopedge = copy.ytopedge;
	dlon=copy.dlon;
	dlat=copy.dlat;
	//note: is it necessary to get these values in writing???
	dxc = new double[totalY];	
	dyc = new double [totalY];
    int i;
	for(i=0; i<totalY; i++ ) {
		dxc[i] = copy.dxc[i];
		dyc[i] = copy.dyc[i];
	}
	
}

tiffIO::~tiffIO() {

	delete dxc;
	delete dyc;
}

//Read tiff file data/image values beginning at xstart, ystart (gridwide coordinates) for the numRows, and numCols indicated to memory locations specified by dest
//BT void tiffIO::read(unsigned long long xstart, unsigned long long ystart, unsigned long long numRows, unsigned long long numCols, void* dest) {

void tiffIO::read(long xstart, long ystart, long numRows, long numCols, void* dest) {
	//cout << "read: " << xstart << " " << ystart << " " << numRows << " " << numCols << endl;
	GDALDataType eBDataType;
		if (datatype == FLOAT_TYPE)
			eBDataType = GDT_Float32;
		else if (datatype == SHORT_TYPE)
			eBDataType = GDT_Int16;
		else if (datatype == LONG_TYPE)
			eBDataType = GDT_Int32;

	GDALRasterIO(bandh, GF_Read, xstart, ystart, numCols, numRows,
		dest, numCols, numRows,eBDataType ,
		0, 0);
}

//Create/re-write tiff output file
//BT void tiffIO::write(unsigned long long xstart, unsigned long long ystart, unsigned long long numRows, unsigned long long numCols, void* source) {

void tiffIO::write(long xstart, long ystart, long numRows, long numCols, void* source) {
	MPI_Status status;
	fflush(stdout);
	char **papszMetadata;
	char **papszOptions = NULL;
	const char *extension_list[6] = {".tif",".img",".sdat",".bil",".bin",".tiff"};  // extension list --can add more 
	const char *driver_code[6] = {"GTiff","HFA","SAGA","EHdr","ENVI","GTiff"};   //  code list -- can add more
	const char *compression_meth[6] = {"LZW","YES"," "," "," "," "};   //  code list -- can add more
	size_t extension_num=6;
	char *ext; 
	int index = -1; 

	// get extension  of the file 
	ext = strrchr(filename, '.'); 
	if(!ext){
		strcat(filename,".tif");
		index=0;
	}
	else
	{

		//  convert to lower case for matching
		for(int i = 0; ext[i]; i++){
			ext[i] = tolower(ext[i]);
		}
		// if extension matches then set driver
		for (size_t i = 0; i < extension_num; i++) {
			if (strcmp(ext,extension_list[i])==0) {
				index=i; //get the index where extension of the outputfile matches with the extensionlist 
				break;
			}
		}
		if(index < 0)  // Extension not matched so set it to tif
		{
			char filename_withoutext[MAXLN]; // layer name is file name without extension
			size_t len = strlen(filename);
			size_t len1 = strlen(ext+1);
			memcpy(filename_withoutext, filename, len-len1);
			filename_withoutext[len - len1] = 0; 
			strcpy(filename,filename_withoutext);
			strcat(filename,"tif");
			index=0;
		}
	}
	if (rank == 0) {
		//if (isFileInititialized == 0) {
			hDriver = GDALGetDriverByName(driver_code[index]);
		    if (hDriver == NULL) {
		        printf("driver is not available\n");
				MPI_Abort(MPI_COMM_WORLD, 22);
			}
			// Set options
			if(index==0){  // for .tif files.  Refer to http://www.gdal.org/frmt_gtiff.html for GTiff options.
				papszOptions = CSLSetNameValue( papszOptions, "COMPRESS", compression_meth[index]); 
			}
			else if(index==1){ // .img files.  Refer to http://www.gdal.org/frmt_hfa.html where COMPRESSED = YES are create options for ERDAS .img files
				papszOptions = CSLSetNameValue( papszOptions, "COMPRESSED", compression_meth[index]);
			}
			int cellbytes=4;	
			if (datatype == SHORT_TYPE)cellbytes=2;
			double fileGB=(double)cellbytes*(double)totalX*(double)totalY/1000000000.0;  // This purposely neglects the lower significant digits to overvalue GB to allow space for header information in the file
			if(fileGB > 4.0){
				if(index==0 || index==6){  // .tiff files.  Need to explicity indicate BIGTIFF.  See http://www.gdal.org/frmt_gtiff.html.
					papszOptions = CSLSetNameValue( papszOptions, "BIGTIFF", "YES");
					printf("Setting BIGTIFF, File: %s, Anticipated size (GB):%.2f\n", filename,fileGB);
				}
			}

			GDALDataType eBDataType;
			if (datatype == FLOAT_TYPE)
				eBDataType = GDT_Float32;
			else if (datatype == SHORT_TYPE)
			{
				eBDataType = GDT_Int16;
			}
			else if (datatype == LONG_TYPE)
				eBDataType = GDT_Int32;
	        
   
			fh = GDALCreate(hDriver, filename, totalX , totalY, 1, eBDataType, papszOptions);
			GDALSetProjection(fh, GDALGetProjectionRef(copyfh));

			double adfGeoTransform[6];
			GDALGetGeoTransform(copyfh, adfGeoTransform);

			GDALSetGeoTransform(fh, adfGeoTransform);

			bandh = GDALGetRasterBand(fh, 1);
			if (datatype == FLOAT_TYPE) 
	             GDALSetRasterNoDataValue(bandh, (double) *((float*) nodata));
			else if (datatype == SHORT_TYPE)			
				GDALSetRasterNoDataValue(bandh, (double) *((short*) nodata));			
			else if (datatype == LONG_TYPE)		
				GDALSetRasterNoDataValue(bandh, (double) *((int32_t*) nodata));

			//isFileInititialized = 1;
		//} else {
			//  Open file if it has already been initialized
			//fh = GDALOpen(filename, GA_Update);
			//bandh = GDALGetRasterBand(fh, 1);
		//}
		//  Now write the data from rank 0 and close the file
		//GDALDataType eBDataType;
		//if (datatype == FLOAT_TYPE)
			//eBDataType = GDT_Float32;
		//else if (datatype == SHORT_TYPE)
			//eBDataType = GDT_Int16;
		//else if (datatype == LONG_TYPE)
			//eBDataType = GDT_Int32;

		GDALRasterIO(bandh, GF_Write, xstart, ystart, numCols, numRows,
			source, numCols, numRows, eBDataType,
			0, 0);
		
		GDALFlushCache(fh);  //  DGT effort get large files properly written
		GDALClose(fh);

		//  Send message to rank 1
		int d = 0;
		if (size > rank + 1){
			//     buffer, count, datatype, dest, tag, comm
			MPI_Send(&d, 1, MPI_INT, 1, 1, MPI_COMM_WORLD);
			//printf("Written rank: %d\n", rank);
			fflush(stdout);
		}

	} else {
		int d = 0;
		//   buffer, count, datatype, source, tag, com, status
		MPI_Recv(&d, 1, MPI_INT, rank - 1, 1, MPI_COMM_WORLD, &status);  //DGT check status to see that receive was correct.  Print status and rank
		
		int number_amount;
		MPI_Get_count(&status, MPI_INT, &number_amount);
        //printf("Triggered in rank: %d Received %d\n", rank,number_amount);
		fflush(stdout);

		//  Once message received open file and write the data from rank > 0 then close
		fh = GDALOpen(filename, GA_Update);
		bandh = GDALGetRasterBand(fh, 1);

		GDALDataType eBDataType;
		if (datatype == FLOAT_TYPE)
			eBDataType = GDT_Float32;
		else if (datatype == SHORT_TYPE)
			eBDataType = GDT_Int16;
		else if (datatype == LONG_TYPE)
			eBDataType = GDT_Int32;

		GDALRasterIO(bandh, GF_Write, xstart, ystart, numCols, numRows,
			source, numCols, numRows, eBDataType,
			0, 0);

		GDALFlushCache(fh);  //  DGT effort get large files properly written
		GDALClose(fh);	

		//  send message to next rank up only if not last one
		if (size > rank + 1){
			//     buffer, count, datatype, dest, tag, comm
			MPI_Send(&d, 1, MPI_INT, rank + 1, 1, MPI_COMM_WORLD);
			//printf("Written rank: %d\n", rank);
			fflush(stdout);
		}
	}
}





void tiffIO::geotoLength(double dlon,double dlat, double lat, double *xyc){
	double ds2,beta,dbeta;
	
  dlat=dlat*PI/180.;
  dlon=dlon*PI/180.;
  lat=lat*PI/180.;
  beta = atan(boa*tan(lat));
  dbeta=dlat*boa*(cos(beta)/cos(lat))*(cos(beta)/cos(lat));
  ds2=(pow(elipa*sin(beta),2)+pow(elipb*cos(beta),2))*pow(dbeta,2);
  xyc[0]=elipa*cos(beta)*abs(dlon);
  xyc[1]=double(sqrt(double(ds2)));    
}



bool tiffIO::compareTiff(const tiffIO &comp) {
	double tol = 0.0001;
	if (totalX != comp.totalX) {
		printf("Columns do not match: %d %d\n", totalX, comp.totalX);
		return false;
	}
	if (totalY != comp.totalY) {
		printf("Rows do not match: %d %d\n", totalY, comp.totalY);
		return false;
	}
	if (abs(dxA - comp.dxA) > tol) {
		printf("dx does not match: %lf %lf\n", dxA, comp.dxA);
		return false;
	}
	if (abs(dyA - comp.dyA) > tol) {
		printf("dy does not match: %lf %lf\n", dyA, comp.dyA);
		return false;
	}
	if (abs(xleftedge - comp.xleftedge) > 0.0) {
		if (rank == 0) {
			printf("Warning! Left edge does not match exactly:\n");
			printf(" %lf in file %s\n", xleftedge, filename);
			printf(" %lf in file %s\n", comp.xleftedge, comp.filename);
		}
		//return false;  //DGT decided to relax this to a warning as some TIFF files seem to use center or corner to reference edges in a way not understood 
	}
	if (abs(ytopedge - comp.ytopedge) > 0.0) {
		if (rank == 0) {
			printf("Warning! Top edge does not match exactly:\n");
			printf(" %lf in file %s\n", ytopedge, filename);
			printf(" %lf in file %s\n", comp.ytopedge, comp.filename);
		}
		//return false;  //DGT decided to relax this to a warning as some TIFF files seem to use center or corner to reference edges in a way not understood 
	}
	// 6/25/10.  DGT decided to not check spatial reference information as tags may be
	//  in different orders and may include comments that result in warnings when differences
	//  are immaterial.  Rather we rely on leftedge and topedge comparisons to catch projection
	//  differences as if the data is in a different projection and really different it would be
	//  highly coincidental for the leftedge and topedge to coincide to within tol

	//  Check spatial reference information
	//bool warning = false;
	//if(filedata.geoAsciiSize != comp.filedata.geoAsciiSize || 
	//	filedata.geoKeySize != comp.filedata.geoKeySize) warning=true;
	//else
	//{
	//	if(filedata.geoAsciiSize > 0)
	//		if(strncmp(filedata.geoAscii,comp.filedata.geoAscii,filedata.geoAsciiSize)!=0)
	//			warning=true;
	//	if(filedata.geoKeySize > 0)
	//	{
	//		for(long i=0; i< filedata.geoKeySize; i++)
	//			if(filedata.geoKeyDir[i]!=comp.filedata.geoKeyDir[i])
	//				warning=true;
	//	}
	//}
	//if(warning)
	//{
	//	if(rank == 0){
	//		printf("Warning:  Spatial references different.  Results may not be correct.\n");
	//		printf("File 1: %s\n",filename);
	//		if(filedata.geoAsciiSize>0)
	//			printf("  %s\n",filedata.geoAscii);
	//		else
	//			printf("  Unknown spatial reference\n");
	//		if(filedata.geoKeySize>0)
	//		{
	//			printf("  Projection Params:\n  ");
	//			for(long i=0; i< filedata.geoKeySize; i++)
	//				printf("%d,",filedata.geoKeyDir[i]);
	//			printf("\n");
	//		}
	//		else
	//			printf("  Unknown projection parameters\n");

	//		printf("File 2: %s\n",comp.filename);
	//		if(comp.filedata.geoAsciiSize>0)
	//			printf("  %s\n",comp.filedata.geoAscii);
	//		else
	//			printf("  Unknown spatial reference\n");
	//		if(comp.filedata.geoKeySize>0)
	//		{
	//			printf("  Projection Params:\n  ");
	//			for(long i=0; i< comp.filedata.geoKeySize; i++)
	//				printf("%d,",comp.filedata.geoKeyDir[i]);
	//			printf("\n");
	//		}
	//		else
	//			printf("  Unknown projection parameters\n");
	//	}
	//}
	return true;
}

/*void tiffIO::readIfd(ifd &obj) {
MPI_Status status;
MPI_File_read(fh, &obj.tag, 2, MPI_BYTE, &status);
MPI_File_read(fh, &obj.type, 2, MPI_BYTE, &status);
MPI_File_read(fh, &obj.count, 4, MPI_BYTE, &status);
MPI_File_read(fh, &obj.offset, 4, MPI_BYTE, &status);
}

void tiffIO::writeIfd(ifd &obj) {
MPI_Status status;
MPI_File_write(fh, &obj.tag, 2, MPI_BYTE, &status);
MPI_File_write(fh, &obj.type, 2, MPI_BYTE, &status);
MPI_File_write(fh, &obj.count, 4, MPI_BYTE, &status);
MPI_File_write(fh, &obj.offset, 4, MPI_BYTE, &status);
}*/

//void tiffIO::printIfd(ifd obj) {
//	printf("Tag: %hu\n", obj.tag);
//	printf("Type: %hu\n", obj.type);
//	printf("Value: %u\n", obj.count);
//	printf("offset: %u\n", obj.offset);
//}

//BT void tiffIO::geoToGlobalXY(double geoX, double geoY, unsigned long long &globalX, unsigned long long &globalY){
//BT unsigned long x0 = (unsigned long)(xllcenter - dx/2);
//BT unsigned long y0 = (unsigned long)(yllcenter - dy/2);
//BT globalX = (unsigned long)((geoX - x0) / dx);
//BT globalY = (unsigned long)((y0 - geoY) / dy);

//void tiffIO::geoToGlobalXY_real(double geoX, double geoY, int &globalX, int &globalY) {
	//Original version had dx's intead of dy's - in case of future problems
	//	int x0 = (int)(xllcenter - dx/2);
	//	int y0 = (int)(yllcenter + dy/2);  // yllcenter actually is the y coordinate of the center of the upper left grid cell 
//	globalX = (int) ((geoX - xleftedge)/dxA);
//	globalY = (int) ((ytopedge-geoY)/dyA);
//}

void tiffIO::geoToGlobalXY(double geoX, double geoY, int &globalX, int &globalY) {
	//  input geoX and GeoY are coordinates in the geographic or projected reference system. 
	//  This returns the corresponding row and column in the array.  
	//  The function is the same for geographic and projected coordinates 

	globalX = (int)((geoX - xleftedge) / dlon);
	globalY = (int)((ytopedge - geoY) / dlat);

}


//BT void tiffIO::globalXYToGeo(unsigned long long globalX, unsigned long long globalY, double &geoX, double &geoY){

void tiffIO::globalXYToGeo(long globalX, long globalY, double &geoX, double &geoY) {
	
	geoX = xleftedge + dlon / 2. + globalX*dlon;
	geoY = ytopedge - dlat / 2. - globalY*dlat;
}
<|MERGE_RESOLUTION|>--- conflicted
+++ resolved
@@ -159,23 +159,6 @@
        datatype = newtype;
 	if (datatype == SHORT_TYPE) {
 		nodata = new short;
-<<<<<<< HEAD
-		*((short*) nodata) = (short) GDALGetRasterNoDataValue(bandh, NULL);
-		float noDataDiff = *((short*)nodata) - GDALGetRasterNoDataValue(bandh, NULL);  // This evaluates if the typecasting has changed the no data value.
-		if(noDataDiff > 1e-6) (*((short*)nodata))=MISSINGSHORT;  //If value was changed use the standard missing short value.  This is a hack to account for fact that file being read may be of a different data type with no data value that cannot be typecast into short
-
-	} else if (datatype == FLOAT_TYPE) {
-		nodata = new float;
-		*((float*) nodata) = (float) GDALGetRasterNoDataValue(bandh, NULL);
-		float noDataDiff = *((float*)nodata) - GDALGetRasterNoDataValue(bandh, NULL);  // This evaluates if the typecasting has changed the no data value.
-		if(noDataDiff > 1e-6) (*((float*)nodata))=MISSINGFLOAT;  //If value was changed use the standard missing short value.  This is a hack to account for fact that file being read may be of a different data type with no data value that cannot be typecast into short
-
-	} else if (datatype == LONG_TYPE) {
-		nodata = new int32_t;
-		*((int32_t*) nodata) = (int32_t) GDALGetRasterNoDataValue(bandh, NULL);
-		float noDataDiff = *((int32_t*)nodata) - GDALGetRasterNoDataValue(bandh, NULL);  // This evaluates if the typecasting has changed the no data value.
-		if(noDataDiff > 1e-6) (*((int32_t*)nodata))=MISSINGLONG;  //If value was changed use the standard missing short value.  This is a hack to account for fact that file being read may be of a different data type with no data value that cannot be typecast into short
-=======
 		*((short*) nodata) = (short) GDALGetRasterNoDataValue(bandh, NULL);		
 
 	} else if (datatype == FLOAT_TYPE) {
@@ -185,7 +168,6 @@
 	} else if (datatype == LONG_TYPE) {
 		nodata = new int32_t;
 		*((int32_t*) nodata) = (int32_t) GDALGetRasterNoDataValue(bandh, NULL);		
->>>>>>> 4712bb35
 
 	}
 
