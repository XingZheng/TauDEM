--- conflicted
+++ resolved
@@ -38,8 +38,6 @@
 
 //  This software is distributed from http://hydrology.usu.edu/taudem/
 
-<<<<<<< HEAD
-=======
 #include "mpi.h"
 #include "partition.h"
 
@@ -54,84 +52,12 @@
 #include <iostream>
 #include <exception>
 
->>>>>>> 5d1a1627
 #ifndef LINEARPART_H
 #define LINEARPART_H
-
-#include <mpi.h>
-
-#include <cassert>
-#include <cstdio>
-#include <cstdlib>
-#include <cstdint>
-#include <cinttypes>
-#include <cstring>
-#include <cmath>
-#include <exception>
-#include <memory>
-
-#include "const.h"
-#include "partition.h"
+using namespace std;
 
 template<class datatype>
 class linearpart : public tdpartition {
-<<<<<<< HEAD
-	protected:
-		// Member data inherited from partition
-		//long totalx, totaly;
-		//long nx, ny;
-		//double dx, dy;
-		int rank, size;
-		MPI_Datatype MPI_type;
-		datatype noData;
-
-        datatype *rawData;
-
-		datatype *gridData;
-		datatype *topBorder;
-		datatype *bottomBorder;
-
-	public:
-		linearpart():tdpartition(){}
-        linearpart(long totalx, long totaly, double dx, double dy, MPI_Datatype MPItype, datatype noData)
-        {
-            init(totalx, totaly, dx, dy, MPItype, noData);
-        }
-
-		~linearpart();
-
-		void init(long totalx, long totaly, double dx_in, double dy_in, MPI_Datatype MPIt, datatype nd);
-		bool isInPartition(int x, int y) const;
-		bool hasAccess(int x, int y) const;
-
-		void share();
-		void passBorders();
-		void addBorders();
-		void clearBorders();
-		int ringTerm(int isFinished);
-		
-		bool globalToLocal(int globalX, int globalY, int &localX, int &localY);
-		void localToGlobal(int localX, int localY, int &globalX, int &globalY);
-
-		void transferPack(int *, int *, int *, int*);
-
-		// Member functions inherited from partition
-		//int getnx() {return nx;}
-		//int getny() {return ny;} 
-		//int gettotalx(){return totalx;}
-		//int gettotaly(){return totaly;}
-		void* getGridPointer(){return gridData;}
-		
-		bool isNodata(int x, int y) const;
-		void setToNodata(int x, int y);
-		
-		void savedxdyc(tiffIO &obj);
-		void getdxdyc(long iny, double &val_dxc,double &val_dyc);
-
-		datatype getData(int x, int y, datatype &val) const;
-		void setData(int x, int y, datatype val);
-		void addToData(int x, int y, datatype val);
-=======
 private:
 
     enum BorderType {
@@ -186,13 +112,16 @@
     linearpart() : tdpartition() {
     }
 
+    linearpart(long totalx, long totaly, double dx_in, double dy_in, MPI_Datatype dt, datatype nd) {
+        init(totalx, totaly, dx_in, dy_in, dt, nd);
+    }
+
     ~linearpart();
 
     void init(long totalx, long totaly, double dx_in, double dy_in, MPI_Datatype MPIt, datatype nd);
 
-    bool isInPartition(int x, int y);
-
-    bool hasAccess(int x, int y);
+    bool isInPartition(int x, int y) const;
+    bool hasAccess(int x, int y) const;
 
     void share();
 
@@ -216,13 +145,17 @@
         return gridData;
     }
 
-    bool isNodata(long x, long y);
-
-    void setToNodata(long x, long y);
-
-    datatype getData(long x, long y, datatype &val);
-
+    bool isNodata(int x, int y) const;
+    void setToNodata(int x, int y);
+
+    datatype getData(long x, long y, datatype &val) const;
     void setData(long x, long y, datatype val);
+
+    // FIXME:
+    datatype getData(int x, int y) {
+        datatype WTF;
+        return getData(x, y, WTF);
+    }
 
     void savedxdyc(tiffIO &obj);
 
@@ -243,17 +176,9 @@
 
 private:
     void findClosestFactors(int number, int &firstFactor, int &secondFactor);
->>>>>>> 5d1a1627
-
-		datatype getData(int x, int y) const;
+
 };
 
-<<<<<<< HEAD
-//Destructor. Just frees up memory.
-template <class datatype>
-linearpart<datatype>::~linearpart(){
-	delete[] rawData;
-=======
 
 //Destructor.  Just frees up memory.
 
@@ -369,55 +294,10 @@
     }
 
     secondFactor = number / firstFactor;
->>>>>>> 5d1a1627
-}
-
-//Init routine. Takes the total number of rows and columns in the ENTIRE grid to be partitioned,
+}
+
+//Init routine.  Takes the total number of rows and columns in the ENTIRE grid to be partitioned,
 //dx and dy for the grid, MPI datatype (should match the template declaration), and noData value.
-<<<<<<< HEAD
-template <class datatype>
-void linearpart<datatype>::init(long totalx, long totaly, double dx_in, double dy_in, MPI_Datatype MPIt, datatype nd){
-    MPI_Comm_rank(MCW, &rank);
-    MPI_Comm_size(MCW, &size);
-
-    //Store all the initialization variables in their appropriate places
-    this->totalx = totalx;
-    this->totaly = totaly;
-    nx = totalx;
-    ny = totaly / size;
-    if(rank == size-1)  ny += (totaly % size); //Add extra rows to the last process
-    dxA = dx_in;
-    dyA = dy_in;
-    MPI_type = MPIt;
-    noData = nd;
-
-    // We store the borders right before and after the grid.
-    // This way y=-1 and ny can be safely used with getData 
-    // without additional checks
-    uint64_t prod = (uint64_t)nx*(uint64_t)ny + 2*(uint64_t)nx;
-
-    //Allocate memory for data and fill with noData value.  Catch exceptions
-    try
-    {
-        rawData = new datatype[prod];
-    }
-    catch(std::bad_alloc&)
-    {
-        //  DGT added clause below to try trap for insufficient memory in the computer.
-        fprintf(stdout,"Memory allocation error during partition initialization in process %d.\n",rank);
-        fprintf(stdout,"NCols: %ld, NRows: %ld, NCells: %" PRIu64 "\n", nx, ny, prod);
-        fflush(stdout);
-
-        MPI_Abort(MCW, -999);
-    }
-
-    gridData = rawData + nx;
-    topBorder = rawData; 
-    bottomBorder = rawData + nx + nx*ny;
-
-    // Set no-data for borders and partition
-    std::fill(rawData, rawData + prod, noData);
-=======
 
 template<class datatype>
 void linearpart<datatype>::init(long totalx, long totaly, double dx_in, double dy_in, MPI_Datatype MPIt, datatype nd) {
@@ -569,8 +449,10 @@
 
     cx = (totalx / sizeX) * coordX;
     cy = (totaly / sizeY) * coordY;
-    nx = coordX != sizeX - 1 ? totalx / sizeX : totalx - cx;
-    ny = coordY != sizeY - 1 ? totaly / sizeY : totaly - cy;
+    nx = coordX != (sizeX - 1) ? totalx / sizeX : totalx - cx;
+    ny = coordY != (sizeY - 1) ? totaly / sizeY : totaly - cy;
+
+    printf("totalx %d totaly %d nx %d ny %d cx %d cy %d coordx %d coordy %d\n", totalx, totaly, nx, ny, cx, cy, coordx, coordy);
 
     // create vector type for left and right borders if necessary
     if (leftRank != -1 || rightRank != -1) {
@@ -741,29 +623,13 @@
 
     //TODO: find out what these are for
     after1 = after2 = before1 = before2 = NULL;
->>>>>>> 5d1a1627
-}
+}
+
 
 //Returns true if (x,y) is in partition
-<<<<<<< HEAD
-template <class datatype>
-inline bool linearpart<datatype>::isInPartition(int x, int y) const {
-    return x>=0 && x<nx && y>=0 && y<ny;
-}
-
-//Returns true if (x,y) is in or on borders of partition
-template <class datatype>
-inline bool linearpart<datatype>::hasAccess(int x, int y) const {
-    // Partition has access to top and bottom rows on other processors
-    // so valid x [0, nx) and y [-1, ny] (unless at top/bottom partition)
-    bool badTopAccess = rank == 0 && y == -1;
-    bool badBottomAccess = rank == size - 1 && y == ny;
-
-    return x >= 0 && x < nx && y >= -1 && y <= ny && !badTopAccess && !badBottomAccess;
-=======
-
-template<class datatype>
-bool linearpart<datatype>::isInPartition(int x, int y) {
+
+template<class datatype>
+bool linearpart<datatype>::isInPartition(int x, int y) const {
     if (x >= 0 && x < nx && y >= 0 && y < ny) return true;
     else return false;
 }
@@ -771,7 +637,7 @@
 //Returns true if (x,y) is in or on borders of partition
 
 template<class datatype>
-bool linearpart<datatype>::hasAccess(int x, int y) {
+bool linearpart<datatype>::hasAccess(int x, int y) const {
     //isInPartition takes care of the case where (x,y) is inside the grid
     if (x >= 0 && x < nx && y >= 0 && y < ny) return true; // DGT reducing function nesting for efficiency
     //	if(isInPartition(x,y)) return true;
@@ -794,34 +660,14 @@
     }
 
     return false;
->>>>>>> 5d1a1627
 }
 
 //Shares border information between adjacent processes
 
 template<class datatype>
 void linearpart<datatype>::share() {
-<<<<<<< HEAD
-	if(size<=1) return; //if there is only one process, we're all done sharing
-
-    if(rank < size - 1) {
-        // Share bottom border
-        MPI_Sendrecv(gridData + ((ny-1) * nx), nx, MPI_type, rank+1, 0,
-                    bottomBorder, nx, MPI_type, rank+1, 0,
-                    MCW, MPI_STATUS_IGNORE);
-    }
-
-    if(rank > 0) {
-        // Share top border
-        MPI_Sendrecv(gridData, nx, MPI_type, rank-1, 0,
-                    topBorder, nx, MPI_type, rank-1, 0,
-                    MCW, MPI_STATUS_IGNORE);
-    }
-}
-=======
     MPI_Status status;
     if (size <= 1) return; //if there is only one process, we're all done sharing
->>>>>>> 5d1a1627
 
     MPI_Request *requests = (MPI_Request *) malloc(sizeof (MPI_Request) * numOfNeighbours * 2);
 
@@ -838,12 +684,6 @@
 
     MPI_Waitall(numOfNeighbours * 2, requests, statuses);
 
-<<<<<<< HEAD
-/*
-	if(rank == 0){ //Top partition in grid - only send and receive the bottom
-		MPI_Bsend(bottomBorder, nx, MPI_type, rank+1, 0, MCW);
-		MPI_Recv(bottomBorder, nx, MPI_type, rank+1, 0, MCW, &status);
-=======
     delete requests;
     delete statuses;
 }
@@ -858,7 +698,6 @@
 
     // swaps the borders and store the data in the temp-data buffer of each border
     MPI_Request *requests = (MPI_Request *) malloc(sizeof (MPI_Request) * numOfNeighbours * 2);
->>>>>>> 5d1a1627
 
     for (unsigned int i = 0; i < numOfNeighbours; ++i) {
         MPI_Irecv(tmpBorderPointers[i], borderLengths[i], MPI_type, neighbourRanks[i], 0, MCW, &requests[i]);
@@ -961,50 +800,6 @@
 
 template<class datatype>
 int linearpart<datatype>::ringTerm(int isFinished) {
-<<<<<<< HEAD
-	int ringBool = isFinished;
-	//The parameter isFinished tells us if the que is empty.
-	MPI_Status status;
-	//Ring termination check
-//	cout << rank << " ring Term begin" << endl;
-	if(size>1) {
-		//First processor will send a token.  It will tell the next proc if it is done or not
-		if( rank==0 ) {
-		//	cout << rank << " sending..." << endl;
-			MPI_Send( &ringBool, 1, MPI_INT, rank+1 ,1,MCW);
-			//cout << rank << " reciving..." << endl;
-			MPI_Recv( &ringBool, 1,MPI_INT, size-1,1,MCW,&status);
-			//cout << rank << " finished ..." << endl;
-		}
-		//The rest of the processors recv, if they are not finished, they change the token to NOTFINISHED
-		else {
-			//cout << rank << " reciving ..." << endl;
- 			MPI_Recv( &ringBool, 1,MPI_INT, rank-1,1,MCW,&status);
-			//cout << rank << " sending ..." << endl;
-			
-			if(isFinished == false)
-			    ringBool = false;
-
-			MPI_Send( &ringBool, 1,MPI_INT, (rank+1)%size, 1, MCW);
-			//cout << rank << " finished ..." << endl;
-		}
-
-		//If the token came back as FINISHED, all ranks may quit, but first they need to know they can quit.
-		// First proc sends ringBool=FINISHED or NOTFINISHED, each processor sends it on until the last recieves it
-		if( rank==0 ) {
-			//cout << " distribute results" << endl;
-			MPI_Send( &ringBool, 1, MPI_INT, rank+1 ,1,MCW);
-		}
-		else {
-			//cout << " recive results" << endl;
-			MPI_Recv( &ringBool, 1,MPI_INT, rank-1,1,MCW,&status);
-			if( rank!=size-1)
-				MPI_Send( &ringBool, 1,MPI_INT, (rank+1)%size, 1, MCW);
-		}
-	}
-	//cout << rank <<" ring term end" << endl;
-	return ringBool; 
-=======
     if (size == 1)
         return isFinished;
 
@@ -1012,7 +807,6 @@
     MPI_Allreduce(&isFinished, &ringBool, 1, MPI_INT, MPI_MIN, MCW);
 
     return ringBool;
->>>>>>> 5d1a1627
 }
 
 //Converts global coordinates (for the whole grid) to local coordinates (for this
@@ -1041,87 +835,6 @@
     globalY = coordY * minHeightPerProc + localY;
 }
 
-<<<<<<< HEAD
-//TODO: Revisit this function to see how necessary it is.
-//It only gets called a couple of times throughout Taudem.
-template <class datatype>
-void linearpart<datatype>::transferPack( int *countA, int *bufferAbove, int *countB, int *bufferBelow) {
-	MPI_Status status;
-	if(size==1) return;
-
-	int place;
-	datatype *abuf, *bbuf;
-	int absize;
-	int bbsize;
-	absize=*countA*sizeof(int)+MPI_BSEND_OVERHEAD;  
-	bbsize=*countB*sizeof(int)+MPI_BSEND_OVERHEAD;  
-		
-	abuf = new datatype[absize];
-	bbuf = new datatype[bbsize];
-	//MPI_Buffer_attach(buf,bbsize);
-
-	if( rank >0 ) {
-		MPI_Buffer_attach(abuf,absize);
-		MPI_Bsend( bufferAbove, *countA, MPI_INT, rank-1, 3, MCW );
-		MPI_Buffer_detach(&abuf,&place);
-	}
-	if( rank < size-1) {
-		MPI_Probe( rank+1,3,MCW, &status);  // Blocking function this only returns when there is a message to receive
-		MPI_Get_count( &status, MPI_INT, countA);  //  To get count from the status variable
-		MPI_Recv( bufferAbove, *countA,MPI_INT, rank+1,3,MCW,&status);  // Receives message sent in first if from another process
-		MPI_Buffer_attach(bbuf,bbsize);
-		MPI_Bsend( bufferBelow, *countB, MPI_INT, rank+1,3,MCW);
-		MPI_Buffer_detach(&bbuf,&place);
-	}
-	if( rank > 0 ) {
-		MPI_Probe( rank-1,3,MCW, &status);
-		MPI_Get_count( &status, MPI_INT, countB);
-		MPI_Recv( bufferBelow, *countB,MPI_INT, rank-1,3,MCW,&status);
-	}
-
-	delete abuf;
-	delete bbuf;
-}
-
-// Returns true if grid element (x,y) is equal to noData.
-template <class datatype>
-inline bool linearpart<datatype>::isNodata(int x, int y) const {
-    return getData(x, y) == noData;
-}
-
-//Sets the element in the grid to noData.
-template <class datatype>
-inline void linearpart<datatype>::setToNodata(int x, int y) {
-    setData(x, y, noData);
-}
-
-//Returns the element in the grid with coordinate (x,y).
-template <class datatype>
-inline datatype linearpart<datatype>::getData(int x, int y) const
-{
-    assert(x >= 0 && x < nx && y >= -1 && y <= ny);
-    return gridData[x+y*(int64_t)nx];
-}
-
-// FIXME: get rid of this ugly function
-template <class datatype>
-datatype linearpart<datatype>::getData(int x, int y, datatype &val) const {
-    val = getData(x, y);
-	return val;
-}
-
-template <class datatype>
-void linearpart<datatype>::savedxdyc( tiffIO &obj) {
-    dxc=new double[ny];
-	dyc=new double[ny];
-    for (int i=0;i<ny;i++){
-		int globalY = rank * ny +i;
-	if(rank == size-1) globalY = rank * (ny - totaly%size) + i;
-	    dxc[i]=obj.getdxc(globalY);
-		dyc[i]=obj.getdyc(globalY);
-
-	         }
-=======
 //TODO: Figure out what this function is actually for.
 //I don't think it is called more than once in Taudem.
 //Ahmet: No TauDEM program is using this function. Remove?
@@ -1182,7 +895,7 @@
 //Returns true if grid element (x,y) is equal to noData.
 
 template<class datatype>
-bool linearpart<datatype>::isNodata(long inx, long iny) {
+bool linearpart<datatype>::isNodata(int inx, int iny) const {
     int64_t x, y; //int64 because it oculd be -1.
     x = inx;
     y = iny;
@@ -1214,7 +927,7 @@
 //Sets the element in the grid to noData.
 
 template<class datatype>
-void linearpart<datatype>::setToNodata(long inx, long iny) {
+void linearpart<datatype>::setToNodata(int inx, int iny) {
     int64_t x, y;
     x = inx;
     y = iny;
@@ -1244,7 +957,7 @@
 //Returns the element in the grid with coordinate (x,y).
 
 template<class datatype>
-datatype linearpart<datatype>::getData(long inx, long iny, datatype &val) {
+datatype linearpart<datatype>::getData(long inx, long iny, datatype &val) const {
     int64_t x, y;
     x = inx;
     y = iny;
@@ -1279,7 +992,6 @@
         dxc[i] = obj.getdxc(globalY);
         dyc[i] = obj.getdyc(globalY);
         ++globalY;
->>>>>>> 5d1a1627
     }
 }
 
@@ -1295,21 +1007,6 @@
 
 
 //Sets the element in the grid to the specified value.
-<<<<<<< HEAD
-template <class datatype>
-inline void linearpart<datatype>::setData(int x, int y, datatype val){
-    assert(isInPartition(x, y));
-
-    gridData[x + y*(int64_t)nx] = val;
-}
-
-//Increments the element in the grid by the specified value.
-template <class datatype>
-inline void linearpart<datatype>::addToData(int x, int y, datatype val) {
-    assert(isInPartition(x, y));
-
-    gridData[x + y*(int64_t)nx] += val;
-=======
 
 template<class datatype>
 void linearpart<datatype>::setData(long inx, long iny, datatype val) {
@@ -1359,7 +1056,6 @@
     } else if (x == nx && y == ny) {
         bottomrightBorder[0] += val;
     }
->>>>>>> 5d1a1627
 }
 
 #endif