/*  Taudem AreaD8 functions 

  David Tarboton, Dan Watson
  Utah State University  
  May 23, 2010
  
*/

/*  Copyright (C) 2010  David Tarboton, Utah State University

This program is free software; you can redistribute it and/or
modify it under the terms of the GNU General Public License 
version 2, 1991 as published by the Free Software Foundation.

This program is distributed in the hope that it will be useful,
but WITHOUT ANY WARRANTY; without even the implied warranty of
MERCHANTABILITY or FITNESS FOR A PARTICULAR PURPOSE.  See the
GNU General Public License for more details.

A copy of the full GNU General Public License is included in file 
gpl.html. This is also available at:
http://www.gnu.org/copyleft/gpl.html
or from:
The Free Software Foundation, Inc., 59 Temple Place - Suite 330, 
Boston, MA  02111-1307, USA.

If you wish to use or incorporate this program (or parts of it) into 
other software that does not meet the GNU General Public License 
conditions contact the author to request permission.
David G. Tarboton  
Utah State University 
8200 Old Main Hill 
Logan, UT 84322-8200 
USA 
http://www.engineering.usu.edu/dtarb/ 
email:  dtarb@usu.edu 
*/

//  This software is distributed from http://hydrology.usu.edu/taudem/

#include <mpi.h>
#include <math.h>
#include <queue>
#include "commonLib.h"
#include "linearpart.h"
#include "createpart.h"
#include "tiffIO.h"
<<<<<<< HEAD
#include "shape/shapefile.h"
=======
#include <iostream>
#include "initneighbor.h"
>>>>>>> df79d1d0
using namespace std;


int aread8( char* pfile, char* afile, char *shfile, char *wfile, int useOutlets, int usew, int contcheck) {

	MPI_Init(NULL,NULL);{

	int rank,size;
	MPI_Comm_rank(MCW,&rank);
	MPI_Comm_size(MCW,&size);
	if(rank==0)printf("AreaD8 version %s\n",TDVERSION);
	double *x, *y;
	int numOutlets=0;
	bool usingShapeFile=false;
    double begint = MPI_Wtime();
	
	tiffIO p(pfile,SHORT_TYPE);
	long totalX = p.getTotalX();
	long totalY = p.getTotalY();
    double dxA = p.getdxA();
	double dyA = p.getdyA();
	OGRSpatialReferenceH hSRSRaster;
    hSRSRaster=p.getspatialref();
	if( useOutlets == 1) {
		if(rank==0){
			if(readoutlets(shfile,hSRSRaster, &numOutlets, x, y)==0){
				usingShapeFile=true;
				MPI_Bcast(&numOutlets, 1, MPI_INT, 0, MCW);
				MPI_Bcast(x, numOutlets, MPI_DOUBLE, 0, MCW);
				MPI_Bcast(y, numOutlets, MPI_DOUBLE, 0, MCW);
			}
			else {
				printf("Error opening shapefile. Exiting \n");
				MPI_Abort(MCW,5);
			}
		}
		else {
			MPI_Bcast(&numOutlets, 1, MPI_INT, 0, MCW);
			x = new double[numOutlets];
			y = new double[numOutlets];
			MPI_Bcast(x, numOutlets, MPI_DOUBLE, 0, MCW);
			MPI_Bcast(y, numOutlets, MPI_DOUBLE, 0, MCW);
			usingShapeFile=true;
		}
	}

	//Create tiff object, read and store header info



	if(rank==0)
		{
			float timeestimate=(1.2e-6*totalX*totalY/pow((double) size,0.65))/60+1;  // Time estimate in minutes
			fprintf(stderr,"This run may take on the order of %.0f minutes to complete.\n",timeestimate);
			fprintf(stderr,"This estimate is very approximate. \nRun time is highly uncertain as it depends on the complexity of the input data \nand speed and memory of the computer. This estimate is based on our testing on \na dual quad core Dell Xeon E5405 2.0GHz PC with 16GB RAM.\n");
			fflush(stderr);
		}


	//Create partition and read data
	tdpartition *flowData;
	flowData = CreateNewPartition(p.getDatatype(), totalX, totalY, dxA, dyA, p.getNodata()); 
	int nx = flowData->getnx();
	int ny = flowData->getny();
	int xstart, ystart;
	flowData->localToGlobal(0, 0, xstart, ystart);
	p.read(xstart, ystart, ny, nx, flowData->getGridPointer());

	//if using weightData, get information from file
	tdpartition *weightData;
	if( usew == 1){
		tiffIO w(wfile,FLOAT_TYPE);
		if(!p.compareTiff(w)){
			printf("File sizes do not match\n%s\n",wfile);
			MPI_Abort(MCW,5);
			return 1;  
		} 
		weightData = CreateNewPartition(w.getDatatype(), totalX, totalY, dxA, dyA, w.getNodata()); 
		w.read(xstart, ystart, weightData->getny(), weightData->getnx(), weightData->getGridPointer());
	}

	//Begin timer
	double readt = MPI_Wtime();
	

	//Convert geo coords to grid coords
	int *outletsX; int *outletsY;
	if(usingShapeFile) {
		outletsX = new int[numOutlets];
		outletsY = new int[numOutlets];
	
		for( int i=0; i<numOutlets; i++){
	 
			p.geoToGlobalXY(x[i], y[i], outletsX[i], outletsY[i]);
		 
		}
	}

	//Create empty partition to store new information
	tdpartition *aread8;
	aread8 = CreateNewPartition(FLOAT_TYPE, totalX, totalY, dxA, dyA, -1.0f); // modified by Nazmus

	// con is used to check for contamination at the edges
	long i,j;
	short k;
	long in,jn;
	float area;
	bool con=false, finished;
	float tempFloat=0;
	short tempShort=0;

	tdpartition *neighbor;
	neighbor = CreateNewPartition(SHORT_TYPE, totalX, totalY, dxA, dyA, MISSINGSHORT); //modified by Nazmus
	
	//Share information and set borders to zero
	flowData->share();
	if(usew==1) weightData->share();
	aread8->clearBorders();
	neighbor->clearBorders();

	node temp;
	queue<node> que;

	initNeighborD8up(neighbor,flowData,&que,nx, ny, useOutlets, outletsX, outletsY, numOutlets);
	
	finished = false;
	//Ring terminating while loop
	while(!finished) {
		while(!que.empty()){
			//Takes next node with no contributing neighbors
			temp = que.front();
			que.pop();
			i = temp.x;
			j = temp.y;
			
			if(flowData->isInPartition(i,j)){
				//  FLOW ALGEBRA Evaluation
				//   Initialize
				if( usew==1) 
				{
					if(!weightData->isNodata(i,j))
						aread8->setData(i,j, weightData->getData(i,j,tempFloat));
				}
				else aread8->setData(i,j,(float)1);
				con=false;  //  Initially not contaminated
				for(k=1; k<=8; k++) {
					in = i+d1[k];
					jn = j+d2[k];
					if(!flowData->hasAccess(in,jn) || flowData->isNodata(in,jn))
						con=true;
					else
					{
						flowData->getData(in,jn,tempShort);
						if(tempShort-k == 4 || tempShort-k == -4)
						{
							if(aread8->isNodata(in,jn))con=true;
							else
							{
								aread8->addToData(i,j,aread8->getData(in,jn,tempFloat));
							}
						}
					}
				}
				if(con && contcheck == 1)aread8->setToNodata(i,j);
			}
			//  END FLOW ALGEBRA EXPRESSION
			// Decrement neighbor dependence of downslope cell
				
			flowData->getData(i,j,k);
			if(k>=1 && k <=8){
				//continue;
				in = i+d1[k];
				jn = j+d2[k];
				neighbor->addToData(in,jn,(short)-1);
				//Check if neighbor needs to be added to que
				if(flowData->isInPartition(in,jn) && neighbor->getData(in, jn, tempShort) == 0 ){
					temp.x=in;
					temp.y=jn;
					que.push(temp);
				}
			}else{
				if(flowData->isNodata(i,j))
					cout << "Warning: evaluating at location (most likely specified outlet) where flow direction is undefined. i = " << i << ", j = " << j <<  ", rank = " << rank << endl;
				else
					cout << "Warning: Invalid flow direction = " << k << " encountered at i = " << i << ", j = " << j <<  ", rank = " << rank << endl;
			}
		}

		//Pass information
		aread8->share();
		neighbor->addBorders();

		//If this created a cell with no contributing neighbors, put it on the queue
		for(i=0; i<nx; i++){
			if(neighbor->getData(i, -1, tempShort)!=0 && neighbor->getData(i, 0, tempShort)==0){
				temp.x = i;
				temp.y = 0;
				que.push(temp);
			}
			if(neighbor->getData(i, ny, tempShort)!=0 && neighbor->getData(i, ny-1, tempShort)==0){
				temp.x = i;
				temp.y = ny-1;
				que.push(temp); 
			}
		}
		//Clear out borders
		neighbor->clearBorders();
	
		//Check if done
		finished = que.empty();
		finished = aread8->ringTerm(finished);
	}

	//Stop timer
	double computet = MPI_Wtime();

	//Create and write TIFF file
	float aNodata = -1.0f;
	tiffIO a(afile, FLOAT_TYPE, &aNodata, p);
	a.write(xstart, ystart, ny, nx, aread8->getGridPointer());
	double writet = MPI_Wtime();
	if( rank == 0) 
		printf("Size: %d\nRead time: %f\nCompute time: %f\nWrite time: %f\nTotal time: %f\n",
		  size,readt-begint, computet-readt, writet-computet,writet-begint);

	//Brackets force MPI-dependent objects to go out of scope before Finalize is called
	}MPI_Finalize();


	return 0;
}<|MERGE_RESOLUTION|>--- conflicted
+++ resolved
@@ -45,16 +45,10 @@
 #include "linearpart.h"
 #include "createpart.h"
 #include "tiffIO.h"
-<<<<<<< HEAD
-#include "shape/shapefile.h"
-=======
-#include <iostream>
-#include "initneighbor.h"
->>>>>>> df79d1d0
+
 using namespace std;
 
-
-int aread8( char* pfile, char* afile, char *shfile, char *wfile, int useOutlets, int usew, int contcheck) {
+int aread8(char* pfile, char* afile, char *shfile, char *wfile, int useOutlets, int usew, int contcheck) {
 
 	MPI_Init(NULL,NULL);{
 
