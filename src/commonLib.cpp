/*  Taudem common library functions 

  David Tarboton, Dan Watson
  Utah State University  
  May 23, 2010
  
*/

/*  Copyright (C) 2010  David Tarboton, Utah State University

This program is free software; you can redistribute it and/or
modify it under the terms of the GNU General Public License 
version 2, 1991 as published by the Free Software Foundation.

This program is distributed in the hope that it will be useful,
but WITHOUT ANY WARRANTY; without even the implied warranty of
MERCHANTABILITY or FITNESS FOR A PARTICULAR PURPOSE.  See the
GNU General Public License for more details.

A copy of the full GNU General Public License is included in file 
gpl.html. This is also available at:
http://www.gnu.org/copyleft/gpl.html
or from:
The Free Software Foundation, Inc., 59 Temple Place - Suite 330, 
Boston, MA  02111-1307, USA.

If you wish to use or incorporate this program (or parts of it) into 
other software that does not meet the GNU General Public License 
conditions contact the author to request permission.
David G. Tarboton  
Utah State University 
8200 Old Main Hill 
Logan, UT 84322-8200 
USA 
http://www.engineering.usu.edu/dtarb/ 
email:  dtarb@usu.edu 
*/

//  This software is distributed from http://hydrology.usu.edu/taudem/


#include <stdio.h>
#include <string.h>

#include <queue>

#include "commonLib.h"
#include <math.h>

using std::queue;

//==================================
/*  Nameadd(..)  Utility for adding suffixes to file names prior to
   "." extension   */
<<<<<<< HEAD
int nameadd(char *full, char *arg, const char *suff)
{
    const char *ext, *extsuff;
    int nmain;

=======
int nameadd(char *full,char *arg,const char *suff)
{
        const char *ext, *extsuff;
        long nmain;
>>>>>>> df79d1d0
    ext=strrchr(arg,'.');
    extsuff=strrchr(suff,'.');
    
    if(ext == NULL)
    {
        nmain= strlen(arg);
        sprintf(full,"%s%s",arg,suff);
    }
    else
    {
        nmain = strlen(arg)-strlen(ext);
        strcpy(full,"");
        strncat(full,arg,nmain);
        strcat(full,suff);
        
        //  Only append original extension if suffix does not have an extension already
        if(extsuff == NULL)
            strcat(full,ext);  
    }

    return nmain;
}

//TODO - does this function go here, or in areadinf?
double prop( float a, int k, double dx1 , double dy1) {

	double aref[10] = { -atan2(dy1,dx1), 0., -aref[0],(double)(0.5*PI),PI-aref[2],(double)PI,
                       PI+aref[2],(double)(1.5*PI),2.*PI-aref[2],(double)(2.*PI) };
	double p=0.;
	if(k<=0)k=k+8;  // DGT to guard against remainder calculations that give k=0
	if(k == 1 && a > PI)a=(float)(a-2.0*PI);
	if(a > aref[k-1] && a < aref[k+1]){
		if( a > aref[k])
			p=(aref[k+1]-a)/(aref[k+1]-aref[k]);
		else
			p=(a-aref[k-1])/(aref[k]-aref[k-1]);
	}
	if( p < 1e-5) return -1.;
	else return(p);
}
void initNeighborDinfup(tdpartition* neighbor,tdpartition* flowData,queue<node> *que,
					  int nx,int ny,int useOutlets, int *outletsX,int *outletsY,long numOutlets)
{
	//  Function to initialize the neighbor partition either whole partition or just upstream of outlets
	//  and place locations with no neighbors that drain to them on the que
	int i,j,k,in,jn;
	short tempShort;
	float angle,p;double tempdxc, tempdyc;
	
	
	node temp;
	if(useOutlets != 1) {
		//Count the contributing neighbors and put on queue
		for(j=0; j<ny; j++) {
			for(i=0; i<nx; i++) {

			
				//Initialize neighbor count to no data, but then 0 if flow direction is defined
				neighbor->setToNodata(i,j);
				if(!flowData->isNodata(i,j)) {
					//Set contributing neighbors to 0 
					neighbor->setData(i,j,(short)0);
					//Count number of contributing neighbors
					for(k=1; k<=8; k++){
						in = i+d1[k];
						jn = j+d2[k];
						if(flowData->hasAccess(in,jn) && !flowData->isNodata(in,jn)){
							flowData->getData(in, jn, angle);
							 flowData->getdxdyc(jn, tempdxc,tempdyc);
		                
							p = prop(angle,(k+4)%8,tempdxc,tempdyc);  //  if neighbor drains to me
							if(p>0.0)
								neighbor->addToData(i,j,(short)1);
						}
					}
					if(neighbor->getData(i, j, tempShort) == 0){
						//Push nodes with no contributing neighbors on queue
						temp.x = i;
						temp.y = j;
						que->push(temp);
					}
				}
			}
		} 
	}
	// If Outlets are specified
	else {
	//Put outlets on queue to be evalutated
		queue<node> toBeEvaled;
		for( i=0; i<numOutlets; i++) {
			flowData->globalToLocal(outletsX[i], outletsY[i], temp.x, temp.y);
			if(flowData->isInPartition(temp.x, temp.y))
				toBeEvaled.push(temp);
		}

		//TODO - this is 100% linear partition dependent.
		//Create a packet for message passing
		int *bufferAbove = new int[nx];
		int *bufferBelow = new int[nx];
		int countA, countB;

		//TODO - consider copying this statement into other memory allocations
		if( bufferAbove == NULL || bufferBelow == NULL ) {
			printf("Error allocating memory\n");
			MPI_Abort(MCW,5);
		}
		
		int rank,size;
		MPI_Comm_rank(MCW,&rank);
		MPI_Comm_size(MCW,&size);

		bool finished = false;
		while(!finished) {
			countA = 0;
			countB = 0;
			while(!toBeEvaled.empty()) {
				temp = toBeEvaled.front();
				toBeEvaled.pop();
				i = temp.x;
				j = temp.y;
				// Only evaluate if cell hasn't been evaled yet
				if(neighbor->isNodata(i,j)){
					//Set contributing neighbors to 0
					neighbor->setData(i,j,(short)0);
					//Count number of contributing neighbors
					for(k=1; k<=8; k++){
						in = i+d1[k];
						jn = j+d2[k];
						if(flowData->hasAccess(in,jn) && !flowData->isNodata(in,jn)){ 
							flowData->getData(in, jn, angle);
							flowData->getdxdyc(jn,tempdxc,tempdyc);
		                    p = prop(angle, (k+4)%8, tempdxc,tempdyc);
							if(p>0.) {
								if( jn == -1 ) {
									bufferAbove[countA] = in;
									countA +=1;
								}
								else if( jn == ny ) {
									bufferBelow[countB] = in;
									countB += 1;
								}
								else {
									temp.x = in;
									temp.y = jn;
									toBeEvaled.push(temp);
								}
								neighbor->addToData(i,j,(short)1);
							}
						}
					}					
					if(neighbor->getData(i,j, tempShort) == 0){
						//Push nodes with no contributing neighbors on queue
						temp.x = i;
						temp.y = j;
						que->push(temp);
					}
				}	
			}
			finished = true;
			
			neighbor->transferPack( &countA, bufferAbove, &countB, bufferBelow );

			if( countA > 0 || countB > 0 )
				finished = false;

			if( rank < size-1 ) {
				for( k=0; k<countA; k++ ) {
					temp.x = bufferAbove[k];
					temp.y = ny-1;
					toBeEvaled.push(temp);
				}
			}
			if( rank > 0 ) {
				for( k=0; k<countB; k++ ) {
					temp.x = bufferBelow[k];
					temp.y = 0;
					toBeEvaled.push(temp);
				}
			}
			finished = neighbor->ringTerm( finished );
		}

		delete bufferAbove;
		delete bufferBelow;
	}
}

void initNeighborD8up(tdpartition* neighbor,tdpartition* flowData,queue<node> *que,
					  int nx,int ny,int useOutlets, int *outletsX,int *outletsY,long numOutlets)
{
	//  Function to initialize the neighbor partition either whole partition or just upstream of outlets
	//  and place locations with no neighbors that drain to them on the que
	int i,j,k,in,jn;
	short tempShort;
	//float tempFloat,angle,p;
	node temp;
	if(useOutlets != 1) {
		//Count the contributing neighbors and put on queue
		for(j=0; j<ny; j++) {
			for(i=0; i<nx; i++) {
				//Initialize neighbor count to no data, but then 0 if flow direction is defined
				neighbor->setToNodata(i,j);
				if(!flowData->isNodata(i,j)) {
					//Set contributing neighbors to 0 
					neighbor->setData(i,j,(short)0);
					//Count number of contributing neighbors
					for(k=1; k<=8; k++){
						in = i+d1[k];
						jn = j+d2[k];
						if(flowData->hasAccess(in,jn) && !flowData->isNodata(in,jn)){
							flowData->getData(in, jn, tempShort);
							if(tempShort-k == 4 || tempShort-k == -4)
								neighbor->addToData(i,j,(short)1);
						}
					}
					if(neighbor->getData(i, j, tempShort) == 0){
						//Push nodes with no contributing neighbors on queue
						temp.x = i;
						temp.y = j;
						que->push(temp);
					}
				}
			}
		} 
	}
	// If Outlets are specified
	else {
	//Put outlets on queue to be evalutated
		queue<node> toBeEvaled;
		for( i=0; i<numOutlets; i++) {
			flowData->globalToLocal(outletsX[i], outletsY[i], temp.x, temp.y);
			if(flowData->isInPartition(temp.x, temp.y))
				toBeEvaled.push(temp);
		}

		//TODO - this is 100% linear partition dependent.
		//Create a packet for message passing
		int *bufferAbove = new int[nx];
		int *bufferBelow = new int[nx];
		int countA, countB;

		//TODO - consider copying this statement into other memory allocations
		if( bufferAbove == NULL || bufferBelow == NULL ) {
			printf("Error allocating memory\n");
			MPI_Abort(MCW,5);
		}
		
		int rank,size;
		MPI_Comm_rank(MCW,&rank);
		MPI_Comm_size(MCW,&size);

		bool finished = false;
		while(!finished) {
			countA = 0;
			countB = 0;
			while(!toBeEvaled.empty()) {
				temp = toBeEvaled.front();
				toBeEvaled.pop();
				i = temp.x;
				j = temp.y;
				// Only evaluate if cell hasn't been evaled yet
				if(neighbor->isNodata(i,j)){
					//Set contributing neighbors to 0
					neighbor->setData(i,j,(short)0);
					//Count number of contributing neighbors
					for(k=1; k<=8; k++){
						in = i+d1[k];
						jn = j+d2[k];
						if(flowData->hasAccess(in,jn) && !flowData->isNodata(in,jn)){
							flowData->getData(in, jn, tempShort);
							//  Does neighbor drain to me
							if(tempShort-k == 4 || tempShort-k == -4){
								if( jn == -1 ) {
									bufferAbove[countA] = in;
									countA +=1;
								}
								else if( jn == ny ) {
									bufferBelow[countB] = in;
									countB += 1;
								}
								else {
									temp.x = in;
									temp.y = jn;
									toBeEvaled.push(temp);
								}
								neighbor->addToData(i,j,(short)1);
							}
						}
					}					
					if(neighbor->getData(i,j, tempShort) == 0){
						//Push nodes with no contributing neighbors on queue
						temp.x = i;
						temp.y = j;
						que->push(temp);
					}
				}	
			}
			finished = true;
			
			neighbor->transferPack( &countA, bufferAbove, &countB, bufferBelow );

			if( countA > 0 || countB > 0 )
				finished = false;

			if( rank < size-1 ) {
				for( k=0; k<countA; k++ ) {
					temp.x = bufferAbove[k];
					temp.y = ny-1;
					toBeEvaled.push(temp);
				}
			}
			if( rank > 0 ) {
				for( k=0; k<countB; k++ ) {
					temp.x = bufferBelow[k];
					temp.y = 0;
					toBeEvaled.push(temp);
				}
			}
			finished = neighbor->ringTerm( finished );
		}
		delete bufferAbove;
		delete bufferBelow;
	}
}

//returns true iff cell at [nrow][ncol] points to cell at [row][col]
bool pointsToMe(long col, long row, long ncol, long nrow, tdpartition *dirData){
	short d;
	if(!dirData->hasAccess(ncol,nrow) || dirData->isNodata(ncol,nrow)){return false;}
	d=dirData->getData(ncol,nrow,d);
	if(nrow+d2[d]==row && ncol+d1[d]==col){
		return true;
	}
	return false;
}

//get extension from OGR vector file
  char *getLayername(char *inputogrfile)
{  
	char pfile[MAXLN];
   strncpy(pfile, inputogrfile, 3);
   char *filename;
    pfile[3] = '\0'; // get only three character from begining *e.g. "E:\Test" it will give "E:\"
     if ((pfile[2] == '\\') || (pfile[2] == '/')) {
    if (pfile[2] == '\\')
	    filename = strrchr(inputogrfile, '\\');// for windows
	else  
		filename = strrchr(inputogrfile, '/'); // for linux
    if (filename == NULL)
        filename = inputogrfile;
    else
        filename++;
	 }
	else 
	{
	filename = inputogrfile;}

	
    char *ext; 
    ext = strrchr(filename, '.'); // getting extension
    char layername[MAXLN];

    size_t len = strlen(filename);
	size_t len1 = strlen(ext);

	memcpy(layername, filename, len-len1);
	layername[len - len1] = 0; 
	


    printf("%s ", layername);
    return layername;
}
<|MERGE_RESOLUTION|>--- conflicted
+++ resolved
@@ -52,18 +52,11 @@
 //==================================
 /*  Nameadd(..)  Utility for adding suffixes to file names prior to
    "." extension   */
-<<<<<<< HEAD
 int nameadd(char *full, char *arg, const char *suff)
 {
     const char *ext, *extsuff;
     int nmain;
 
-=======
-int nameadd(char *full,char *arg,const char *suff)
-{
-        const char *ext, *extsuff;
-        long nmain;
->>>>>>> df79d1d0
     ext=strrchr(arg,'.');
     extsuff=strrchr(suff,'.');
     
