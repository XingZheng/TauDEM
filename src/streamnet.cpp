/*  StreamNet function to compute stream networks based on d8 directions.
     
  David Tarboton, Dan Watson, Jeremy Neff
  Utah State University  
  May 23, 2010 

 */

/*  Copyright (C) 2010  David Tarboton, Utah State University

This program is free software; you can redistribute it and/or
modify it under the terms of the GNU General Public License 
version 2, 1991 as published by the Free Software Foundation.

This program is distributed in the hope that it will be useful,
but WITHOUT ANY WARRANTY; without even the implied warranty of
MERCHANTABILITY or FITNESS FOR A PARTICULAR PURPOSE.  See the
GNU General Public License for more details.

A copy of the full GNU General Public License is included in file 
gpl.html. This is also available at:
http://www.gnu.org/copyleft/gpl.html
or from:
The Free Software Foundation, Inc., 59 Temple Place - Suite 330, 
Boston, MA  02111-1307, USA.

If you wish to use or incorporate this program (or parts of it) into 
other software that does not meet the GNU General Public License 
conditions contact the author to request permission.
David G. Tarboton  
Utah State University 
8200 Old Main Hill 
Logan, UT 84322-8200 
USA 
http://www.engineering.usu.edu/dtarb/ 
email:  dtarb@usu.edu 
 */

//  This software is distributed from http://hydrology.usu.edu/taudem/

// 1/25/14.  Modified to use shapelib by Chris George




#include <mpi.h>
#include <math.h>
#include <iomanip>
#include <queue>

#include "commonLib.h"
//#include "linearpart.h"
#include "createpart.h"
#include "tiffIO.h"
#include "tardemlib.h"
#include "linklib.h"
#include "streamnet.h"
#include <fstream>
#include "ogr_api.h"
#include <limits>
using namespace std;

OGRSFDriverH driver;
OGRDataSourceH hDS1;
OGRLayerH hLayer1;
OGRFeatureDefnH hFDefn1;
OGRFieldDefnH hFieldDefn1;
OGRFeatureH hFeature1;
OGRGeometryH geometry, line;
OGRSpatialReferenceH hSRSraster, hSRSshapefile;

//void createStreamNetShapefile(char *streamnetshp)
//{
//	shp1 = SHPCreate(streamnetshp, SHPT_ARC);
//	char streamnetdbf[MAXLN];
//	nameadd(streamnetdbf, streamnetshp, ".dbf");
//	dbf1 = DBFCreate(streamnetdbf);
//	linknoIdx = DBFAddField(dbf1,"LINKNO",FTInteger,6,0);
//	dslinknoIdx = DBFAddField(dbf1,"DSLINKNO",FTInteger,6,0);
//	uslinkno1Idx = DBFAddField(dbf1,"USLINKNO1",FTInteger,6,0);
//	uslinkno2Idx = DBFAddField(dbf1,"USLINKNO2",FTInteger,6,0);
//	dsnodeidIdx = DBFAddField(dbf1,"DSNODEID",FTInteger,12,0);
//	orderIdx = DBFAddField(dbf1,"Order",FTInteger,6,0);
//	lengthIdx = DBFAddField(dbf1,"Length",FTDouble,16,1);
//	magnitudeIdx = DBFAddField(dbf1,"Magnitude",FTInteger,6,0);
//	dscontareaIdx  = DBFAddField(dbf1,"DS_Cont_Area",FTDouble,16,1);
//	dropIdx = DBFAddField(dbf1,"Drop",FTDouble,16,2);
//	slopeIdx = DBFAddField(dbf1,"Slope",FTDouble,16,12);
//	straightlengthIdx = DBFAddField(dbf1,"Straight_Length",FTDouble,16,1);
//	uscontareaIdx = DBFAddField(dbf1,"US_Cont_Area",FTDouble,16,1);
//	wsnoIdx = DBFAddField(dbf1,"WSNO",FTInteger,6,0);
//	doutendIdx = DBFAddField(dbf1,"DOUT_END",FTDouble,16,1);
//	doutstartIdx = DBFAddField(dbf1,"DOUT_START",FTDouble,16,1);
//	doutmidIdx = DBFAddField(dbf1,"DOUT_MID",FTDouble,16,1);
//}

void createStreamNetShapefile(char *streamnetsrc, char *streamnetlyr, OGRSpatialReferenceH hSRSraster) {

    /* Register all OGR drivers */
    OGRRegisterAll();
    //const char *pszDriverName = "ESRI Shapefile";
    const char *pszDriverName;
    pszDriverName = getOGRdrivername(streamnetsrc);

    //get driver by name
    driver = OGRGetDriverByName(pszDriverName);
    if (driver == NULL) {
        printf("%s warning: driver not available.\n", pszDriverName);
        //exit( 1 );
    }

    // open datasource if the datasoruce exists 
    if (pszDriverName == "SQLite") hDS1 = OGROpen(streamnetsrc, TRUE, NULL);
    // create new data source if data source does not exist 
    if (hDS1 == NULL) {
        hDS1 = OGR_Dr_CreateDataSource(driver, streamnetsrc, NULL);
    } else {
        hDS1 = hDS1;
    }

    if (hDS1 != NULL) {


        // layer name is file name without extension
        if (strlen(streamnetlyr) == 0) {
            // get layer name if the layer name is not provided
            std::string layername = getLayername(streamnetsrc);
            hLayer1 = OGR_DS_CreateLayer(hDS1, layername.c_str(), hSRSraster, wkbLineString, NULL);
        } else {
            hLayer1 = OGR_DS_CreateLayer(hDS1, streamnetlyr, hSRSraster, wkbLineString, NULL);
        }// provide same spatial reference as raster in streamnetshp file
        if (hLayer1 == NULL) {
            printf("warning: Layer creation failed.\n");
            //exit( 1 );
        }

        /* Add a few fields to the layer defn */ //need some work for setfiled width
        // add fields, field width and precision
        hFieldDefn1 = OGR_Fld_Create("LINKNO", OFTInteger); // create new field definition
        OGR_Fld_SetWidth(hFieldDefn1, 6); // set field width
        OGR_L_CreateField(hLayer1, hFieldDefn1, 0); // create field 

        hFieldDefn1 = OGR_Fld_Create("DSLINKNO", OFTInteger);
        OGR_Fld_SetWidth(hFieldDefn1, 6);
        OGR_L_CreateField(hLayer1, hFieldDefn1, 0);

        hFieldDefn1 = OGR_Fld_Create("USLINKNO1", OFTInteger);
        OGR_Fld_SetWidth(hFieldDefn1, 6);
        OGR_L_CreateField(hLayer1, hFieldDefn1, 0);

        hFieldDefn1 = OGR_Fld_Create("USLINKNO2", OFTInteger);
        OGR_Fld_SetWidth(hFieldDefn1, 6);
        OGR_L_CreateField(hLayer1, hFieldDefn1, 0);

        hFieldDefn1 = OGR_Fld_Create("DSNODEID", OFTInteger);
        OGR_Fld_SetWidth(hFieldDefn1, 12);
        OGR_L_CreateField(hLayer1, hFieldDefn1, 0);

        hFieldDefn1 = OGR_Fld_Create("Order", OFTInteger);
        OGR_Fld_SetWidth(hFieldDefn1, 6);
        OGR_L_CreateField(hLayer1, hFieldDefn1, 0);

        hFieldDefn1 = OGR_Fld_Create("Length", OFTReal);
        OGR_Fld_SetWidth(hFieldDefn1, 16);
        OGR_Fld_SetPrecision(hFieldDefn1, 1); // set precision
        OGR_L_CreateField(hLayer1, hFieldDefn1, 0);

        hFieldDefn1 = OGR_Fld_Create("Magnitude", OFTInteger);
        OGR_Fld_SetWidth(hFieldDefn1, 6);
        OGR_L_CreateField(hLayer1, hFieldDefn1, 0);

        hFieldDefn1 = OGR_Fld_Create("DSContArea", OFTReal);
        OGR_Fld_SetWidth(hFieldDefn1, 16);
        OGR_Fld_SetPrecision(hFieldDefn1, 1);
        OGR_L_CreateField(hLayer1, hFieldDefn1, 0);

        hFieldDefn1 = OGR_Fld_Create("Drop", OFTReal);
        OGR_Fld_SetWidth(hFieldDefn1, 16);
        OGR_Fld_SetPrecision(hFieldDefn1, 2);
        OGR_L_CreateField(hLayer1, hFieldDefn1, 0);

        hFieldDefn1 = OGR_Fld_Create("Slope", OFTReal);
        OGR_Fld_SetWidth(hFieldDefn1, 16);
        OGR_Fld_SetPrecision(hFieldDefn1, 12);
        OGR_L_CreateField(hLayer1, hFieldDefn1, 0);

        hFieldDefn1 = OGR_Fld_Create("StraightL", OFTReal);
        OGR_Fld_SetWidth(hFieldDefn1, 16);
        OGR_Fld_SetPrecision(hFieldDefn1, 1);
        OGR_L_CreateField(hLayer1, hFieldDefn1, 0);

        hFieldDefn1 = OGR_Fld_Create("USContArea", OFTReal);
        OGR_Fld_SetWidth(hFieldDefn1, 16);
        OGR_Fld_SetPrecision(hFieldDefn1, 1);
        OGR_L_CreateField(hLayer1, hFieldDefn1, 0);

        hFieldDefn1 = OGR_Fld_Create("WSNO", OFTInteger);
        OGR_Fld_SetWidth(hFieldDefn1, 6);
        OGR_Fld_SetPrecision(hFieldDefn1, 0);
        OGR_L_CreateField(hLayer1, hFieldDefn1, 0);

        hFieldDefn1 = OGR_Fld_Create("DOUTEND", OFTReal);
        OGR_Fld_SetWidth(hFieldDefn1, 16);
        OGR_Fld_SetPrecision(hFieldDefn1, 1);
        OGR_L_CreateField(hLayer1, hFieldDefn1, 0);

        hFieldDefn1 = OGR_Fld_Create("DOUTSTART", OFTReal);
        OGR_Fld_SetWidth(hFieldDefn1, 16);
        OGR_Fld_SetPrecision(hFieldDefn1, 1);
        OGR_L_CreateField(hLayer1, hFieldDefn1, 0);

        hFieldDefn1 = OGR_Fld_Create("DOUTMID", OFTReal);
        OGR_Fld_SetWidth(hFieldDefn1, 16);
        OGR_Fld_SetPrecision(hFieldDefn1, 1);
        OGR_L_CreateField(hLayer1, hFieldDefn1, 0);
    }
<<<<<<< HEAD
}
=======
 
	
	
	/* Add a few fields to the layer defn */ //need some work for setfiled width
	// add fields, field width and precision
    hFieldDefn1 = OGR_Fld_Create( "LINKNO", OFTInteger ); // create new field definition
	OGR_Fld_SetWidth( hFieldDefn1, 6); // set field width
	OGR_L_CreateField(hLayer1,  hFieldDefn1, 0); // create field 

    hFieldDefn1 = OGR_Fld_Create( "DSLINKNO", OFTInteger );
	OGR_Fld_SetWidth( hFieldDefn1, 6);
    OGR_L_CreateField(hLayer1,  hFieldDefn1, 0);
	 
	hFieldDefn1 = OGR_Fld_Create( "USLINKNO1", OFTInteger );
	OGR_Fld_SetWidth( hFieldDefn1, 6);
    OGR_L_CreateField(hLayer1,  hFieldDefn1, 0);
	
	hFieldDefn1 = OGR_Fld_Create( "USLINKNO2", OFTInteger );
	OGR_Fld_SetWidth( hFieldDefn1, 6);
    OGR_L_CreateField(hLayer1,  hFieldDefn1, 0);
	
	hFieldDefn1 = OGR_Fld_Create( "DSNODEID", OFTInteger );
	OGR_Fld_SetWidth( hFieldDefn1, 12);
    OGR_L_CreateField(hLayer1,  hFieldDefn1, 0);
	
	hFieldDefn1 = OGR_Fld_Create( "strmOrder", OFTInteger );
	OGR_Fld_SetWidth( hFieldDefn1, 6);
    OGR_L_CreateField(hLayer1,  hFieldDefn1, 0);
	
	hFieldDefn1 = OGR_Fld_Create( "Length", OFTReal );
	OGR_Fld_SetWidth( hFieldDefn1, 16);
	OGR_Fld_SetPrecision(hFieldDefn1, 1); // set precision
    OGR_L_CreateField(hLayer1,  hFieldDefn1, 0);
	
	hFieldDefn1 = OGR_Fld_Create( "Magnitude", OFTInteger );
	OGR_Fld_SetWidth( hFieldDefn1, 6);
    OGR_L_CreateField(hLayer1,  hFieldDefn1, 0);
	 
	hFieldDefn1 = OGR_Fld_Create( "DSContArea", OFTReal );
	OGR_Fld_SetWidth( hFieldDefn1, 16);
	OGR_Fld_SetPrecision(hFieldDefn1, 1);
    OGR_L_CreateField(hLayer1,  hFieldDefn1, 0);
	
	hFieldDefn1 = OGR_Fld_Create( "strmDrop", OFTReal );
	OGR_Fld_SetWidth( hFieldDefn1, 16);
	OGR_Fld_SetPrecision(hFieldDefn1, 2);
    OGR_L_CreateField(hLayer1,  hFieldDefn1, 0);
	 
	hFieldDefn1= OGR_Fld_Create( "Slope", OFTReal );
	OGR_Fld_SetWidth( hFieldDefn1,16);
    OGR_Fld_SetPrecision(hFieldDefn1, 12);
    OGR_L_CreateField(hLayer1,  hFieldDefn1, 0);
	
	hFieldDefn1 = OGR_Fld_Create( "StraightL", OFTReal );
	OGR_Fld_SetWidth( hFieldDefn1,16);
	OGR_Fld_SetPrecision(hFieldDefn1, 1);
    OGR_L_CreateField(hLayer1,  hFieldDefn1, 0);
	
	hFieldDefn1 = OGR_Fld_Create( "USContArea", OFTReal );
	OGR_Fld_SetWidth( hFieldDefn1, 16);
	OGR_Fld_SetPrecision(hFieldDefn1, 1);
    OGR_L_CreateField(hLayer1,hFieldDefn1, 0);
	 
	hFieldDefn1 = OGR_Fld_Create( "WSNO", OFTInteger );
	OGR_Fld_SetWidth( hFieldDefn1, 6);
	OGR_Fld_SetPrecision(hFieldDefn1,0);
    OGR_L_CreateField(hLayer1,  hFieldDefn1, 0);
	 
	hFieldDefn1 = OGR_Fld_Create( "DOUTEND", OFTReal );
	OGR_Fld_SetWidth( hFieldDefn1, 16);
	OGR_Fld_SetPrecision(hFieldDefn1, 1);
    OGR_L_CreateField(hLayer1,  hFieldDefn1, 0);
	 
	hFieldDefn1 = OGR_Fld_Create( "DOUTSTART", OFTReal );
	OGR_Fld_SetWidth( hFieldDefn1, 16);
    OGR_Fld_SetPrecision(hFieldDefn1, 1);
    OGR_L_CreateField(hLayer1,  hFieldDefn1, 0);
	 
	hFieldDefn1 = OGR_Fld_Create( "DOUTMID", OFTReal );
	OGR_Fld_SetWidth( hFieldDefn1, 16);
    OGR_Fld_SetPrecision(hFieldDefn1, 1);
	OGR_L_CreateField(hLayer1,  hFieldDefn1, 0);
	}
	}
>>>>>>> 8c02418c
// Write shape from tardemlib.cpp

int reachshape(long *cnet, float *lengthd, float *elev, float *area, double *pointx, double *pointy, long np, tiffIO &obj) {
    // Function to write stream network shapefile
    int nVertices;
    if (np < 2) {//singleton - will be duplicated
        nVertices = 2;
    } else {
        nVertices = np;
    }
    double *mypointx = new double[nVertices];
    double *mypointy = new double[nVertices];
    double x, y, length, glength, x1, y1, xlast, ylast, usarea, dsarea, dslast, dl, drop, slope;
    int istart, iend, j;

    istart = cnet[1]; //  start coord for first link
    iend = cnet[2]; //  end coord for first link
    x1 = pointx[0];
    y1 = pointy[0];
    length = 0.;
    xlast = x1;
    ylast = y1;
    usarea = area[0];
    dslast = usarea;
    dsarea = usarea;
    long prt = 0;

    for (j = 0; j < np; j++) //  loop over points
    {
        x = pointx[j];
        y = pointy[j];
        // we have to reverse order of pointx and pointy arrays to finish up with 
        // the point with point index 0 in the shape being the outlet point
        // (which is for backwards compatibility with previous versions of TauDEM)
        int i = np - (j + 1);
        mypointx[i] = x;
        mypointy[i] = y;
        if (obj.getproj() == 1) {
            double dlon1, dlat1;
            double dxdyc1[2];
            dlon1 = x - xlast;
            dlat1 = y - ylast;
            obj.geotoLength(dlon1, dlat1, y, dxdyc1);
            dl = sqrt(dxdyc1[0] * dxdyc1[0] + dxdyc1[1] * dxdyc1[1]);
        } else if (obj.getproj() == 0) {
            dl = sqrt((x - xlast)*(x - xlast)+(y - ylast)*(y - ylast));
        }

        if (dl > 0.) {
            length = length + dl;
            xlast = x;
            ylast = y;
            dsarea = dslast; // keeps track of last ds area
            dslast = area[j];
        }
    }
    drop = elev[0] - elev[np - 1];
    slope = 0.;
    float dsdist = lengthd[np - 1];
    float usdist = lengthd[0];
    float middist = (dsdist + usdist)*0.5;
    if (length > 0.)slope = drop / length;

    if (obj.getproj() == 1) {
        double dlon2, dlat2;
        double dxdyc2[2];
        dlon2 = x - x1;
        dlat2 = y - y1;
        obj.geotoLength(dlon2, dlat2, y, dxdyc2);
        glength = sqrt(dxdyc2[0] * dxdyc2[0] + dxdyc2[1] * dxdyc2[1]);

    } else if (obj.getproj() == 0) {
        glength = sqrt((x - x1)*(x - x1)+(y - y1)*(y - y1));
    }

    // ensure at least two points (assuming have at least 1) by repeating singleton
    if (np < 2) {
        mypointx[1] = mypointx[0];
        mypointy[1] = mypointy[0];
    }

    //SHPObject *shape = SHPCreateSimpleObject(
    //	SHPT_ARC,						// type
    //	nVertices,						// number of vertices
    //	mypointx,						// X values
    //	mypointy,						// Y values
    //	NULL);							// Z values

    hFDefn1 = OGR_L_GetLayerDefn(hLayer1);
    hFeature1 = OGR_F_Create(hFDefn1);
    OGR_F_SetFieldInteger(hFeature1, 0, (int) cnet[0]); // set field value 
    OGR_F_SetFieldInteger(hFeature1, 1, (int) cnet[3]);
    OGR_F_SetFieldInteger(hFeature1, 2, (int) cnet[4]);
    OGR_F_SetFieldInteger(hFeature1, 3, (int) cnet[5]);
    OGR_F_SetFieldInteger(hFeature1, 4, (int) cnet[7]);
    OGR_F_SetFieldInteger(hFeature1, 5, (int) cnet[6]);
    OGR_F_SetFieldDouble(hFeature1, 6, length);
    OGR_F_SetFieldInteger(hFeature1, 7, (int) cnet[8]);
    OGR_F_SetFieldDouble(hFeature1, 8, dsarea);
    OGR_F_SetFieldDouble(hFeature1, 9, drop);
    OGR_F_SetFieldDouble(hFeature1, 10, slope);
    OGR_F_SetFieldDouble(hFeature1, 11, glength);
    OGR_F_SetFieldDouble(hFeature1, 12, usarea);
    OGR_F_SetFieldInteger(hFeature1, 13, (int) cnet[0]);
    OGR_F_SetFieldDouble(hFeature1, 14, dsdist);
    OGR_F_SetFieldDouble(hFeature1, 15, usdist);
    OGR_F_SetFieldDouble(hFeature1, 16, middist);

    //creating geometry using OGR

    line = OGR_G_CreateGeometry(wkbLineString);
    for (j = 0; j < np; j++) {
        OGR_G_AddPoint(line, mypointx[j], mypointy[j], 0);
    }
    OGR_F_SetGeometryDirectly(hFeature1, line); // set geometry to feature
    OGR_L_CreateFeature(hLayer1, hFeature1); //adding feature 

    delete[] mypointx;
    delete[] mypointy;

    return 0;
}

struct Slink {
    long id;
    short dest;
};

int netsetup(char *pfile, char *srcfile, char *ordfile, char *ad8file, char *elevfile, char *treefile, char *coordfile,
        char *outletsds, char *lyrname, int uselayername, int lyrno, char *wfile, char *streamnetsrc, char *streamnetlyr, long useOutlets, long ordert, bool verbose) {
    // MPI Init section
    MPI_Init(NULL, NULL);
    {
        int rank, size;
        MPI_Comm_rank(MCW, &rank);
        MPI_Comm_size(MCW, &size);
        if (rank == 0) {
            printf("StreamNet version %s\n", TDVERSION);
            fflush(stdout);
        }

        //  Used throughout
        float tempFloat;
        int32_t tempLong;
        short tempShort;
        double tempdxc, tempdyc;
        //  Keep track of time
        double begint = MPI_Wtime();

        //  *** initiate src grid partition from src
        tiffIO srcIO(srcfile, SHORT_TYPE);
        long TotalX = srcIO.getTotalX();
        long TotalY = srcIO.getTotalY();
        double dxA = srcIO.getdxA();
        double dyA = srcIO.getdyA();

        hSRSraster = srcIO.getspatialref();
        //double diag=sqrt((dx*dx)+(dy*dy));



        if (rank == 0) {
            float timeestimate = (1e-4 * TotalX * TotalY / pow((double) size, 0.2)) / 60 + 1; // Time estimate in minutes
            fprintf(stderr, "This run may take on the order of %.0f minutes to complete.\n", timeestimate);
            fprintf(stderr, "This estimate is very approximate. \nRun time is highly uncertain as it depends on the complexity of the input data \nand speed and memory of the computer. This estimate is based on our testing on \na dual quad core Dell Xeon E5405 2.0GHz PC with 16GB RAM.\n");
            fflush(stderr);
        }


        //Create partition and read data
        tdpartition *src;
        src = CreateNewPartition(srcIO.getDatatype(), TotalX, TotalY, dxA, dyA, srcIO.getNodata());
        int nx = src->getnx();
        int ny = src->getny();
        int xstart, ystart;
        src->localToGlobal(0, 0, xstart, ystart);
        src->savedxdyc(srcIO);
        srcIO.read((long) xstart, (long) ystart, (long) ny, (long) nx, src->getGridPointer());

        //  *** initiate flowdir grid partition from dirfile
        tiffIO dirIO(pfile, SHORT_TYPE);
        if (!dirIO.compareTiff(srcIO)) {
            printf("pfile and src files not the same size. Exiting \n");
            MPI_Abort(MCW, 4);
        }
        //Create partition and read data
        tdpartition *flowDir;
        flowDir = CreateNewPartition(dirIO.getDatatype(), TotalX, TotalY, dxA, dyA, dirIO.getNodata());
        flowDir->savedxdyc(dirIO);
        dirIO.read((long) xstart, (long) ystart, (long) ny, (long) nx, flowDir->getGridPointer());

        tiffIO ad8IO(ad8file, FLOAT_TYPE);
        if (!ad8IO.compareTiff(srcIO)) {
            printf("ad8file and src files not the same size. Exiting \n");
            MPI_Abort(MCW, 4);
        }
        //Create partition and read data
        tdpartition *areaD8;
        areaD8 = CreateNewPartition(ad8IO.getDatatype(), TotalX, TotalY, dxA, dyA, ad8IO.getNodata());
        ad8IO.read((long) xstart, (long) ystart, (long) ny, (long) nx, areaD8->getGridPointer());

        tiffIO elevIO(elevfile, FLOAT_TYPE);
        if (!elevIO.compareTiff(srcIO)) {
            printf("elevfile and src files not the same size. Exiting \n");
            MPI_Abort(MCW, 4);
        }
        //Create partition and read data
        tdpartition *elev;
        elev = CreateNewPartition(elevIO.getDatatype(), TotalX, TotalY, dxA, dyA, elevIO.getNodata());
        elevIO.read((long) xstart, (long) ystart, (long) ny, (long) nx, elev->getGridPointer());


        //Create empty partition to store new ID information
        tdpartition *idGrid;
        idGrid = CreateNewPartition(LONG_TYPE, TotalX, TotalY, dxA, dyA, MISSINGLONG);
        //Create empty partition to store number of contributing neighbors
        tdpartition *contribs;
        contribs = CreateNewPartition(SHORT_TYPE, TotalX, TotalY, dxA, dyA, MISSINGSHORT);
        //Create empty partition to stream order
        tdpartition *wsGrid;
        wsGrid = CreateNewPartition(LONG_TYPE, TotalX, TotalY, dxA, dyA, MISSINGLONG);

        makeLinkSet();

        long i, j, inext, jnext;
        int *xOutlets;
        int *yOutlets;
        int numOutlets = 0;
        double *x = NULL;
        double *y = NULL;
        int *ids = NULL;
        // Read outlets 
        if (useOutlets == 1) {
            if (rank == 0) {
                if (readoutlets(outletsds, lyrname, uselayername, lyrno, hSRSraster, &numOutlets, x, y, ids) != 0) {
                    printf("Exiting \n");
                    MPI_Abort(MCW, 5);
                } else {
                    MPI_Bcast(&numOutlets, 1, MPI_INT, 0, MCW);
                    MPI_Bcast(x, numOutlets, MPI_DOUBLE, 0, MCW);
                    MPI_Bcast(y, numOutlets, MPI_DOUBLE, 0, MCW);
                    MPI_Bcast(ids, numOutlets, MPI_INT, 0, MCW);
                }
            } else {
                MPI_Bcast(&numOutlets, 1, MPI_INT, 0, MCW);

                //x = (double*) malloc( sizeof( double ) * numOutlets );
                //y = (double*) malloc( sizeof( double ) * numOutlets );
                x = new double[numOutlets];
                y = new double[numOutlets];
                ids = new int[numOutlets];

                MPI_Bcast(x, numOutlets, MPI_DOUBLE, 0, MCW);
                MPI_Bcast(y, numOutlets, MPI_DOUBLE, 0, MCW);
                MPI_Bcast(ids, numOutlets, MPI_INT, 0, MCW);
            }


            xOutlets = new int[numOutlets];
            yOutlets = new int[numOutlets];
            //  Loop over all points in shapefile.  If they are in the partition (after conversion from 
            //   geographic to global, then global to partition coordinates) set the idGrid to hold ids value
            //   leaving the remainder of idGrid to no data
            for (i = 0; i < numOutlets; i++) {
                ad8IO.geoToGlobalXY(x[i], y[i], xOutlets[i], yOutlets[i]);
                int xlocal, ylocal;
                idGrid->globalToLocal(xOutlets[i], yOutlets[i], xlocal, ylocal);
                if (idGrid->isInPartition(xlocal, ylocal)) { //xOutlets[i], yOutlets[i])){
                    idGrid->setData(xlocal, ylocal, (int32_t) ids[i]); //xOutlets[i], yOutlets[i], (long)ids[i]);
                }
            }
            idGrid->share();
        }

        // Timer read time
        double readt = MPI_Wtime();
        if (verbose) // debug writes
        {
            printf("Files read\n");
            printf("Process: %d, TotalX: %d, TotalY: %d\n", rank, TotalX, TotalY);
            printf("Process: %d, nx: %d, ny: %d\n", rank, nx, ny);
            printf("Process: %d, xstart: %d, ystart: %d\n", rank, xstart, ystart);
            printf("Process: %d, numOutlets: %d\n", rank, numOutlets);
            fflush(stdout);
        }

        //XXXXXXXXXXXXXXXXXXXXXXXXXXXXXXXXXXXXXXX
        //  Block to evaluate distance to outlet

        //Create empty partition to store lengths
        tdpartition *lengths;
        lengths = CreateNewPartition(FLOAT_TYPE, TotalX, TotalY, dxA, dyA, MISSINGFLOAT);

        src->share();
        flowDir->share();
        if (rank == 0) {
            fprintf(stderr, "Evaluating distances to outlet\n");
            fflush(stderr);
        }


        //  Initialize queue and contribs partition	
        queue <node> que;
        // Initialize queue for links that will be sent.
        queue <Slink> linkQ;
        long Sup = 0;
        long Sdown = 0;
        Slink temp;
        node t;
        int p;
        for (j = 0; j < ny; ++j) {
            for (i = 0; i < nx; ++i) {
                // If I am on stream and my downslope neighbor is on stream contribs is 1
                // If I am on stream and my downslope neighbor is off stream contribs is 0 because 
                //  I am at the end of a stream
                if (!src->isNodata(i, j) && src->getData(i, j, tempShort) > 0 && !flowDir->isNodata(i, j)) {
                    p = flowDir->getData(i, j, tempShort);
                    inext = i + d1[p];
                    jnext = j + d2[p];
                    if (!src->isNodata(inext, jnext) && src->getData(inext, jnext, tempShort) > 0 && !flowDir->isNodata(inext, jnext))
                        contribs->setData(i, j, (short) 1); //addData? What if it is a junction and has more floing into it?
                    else {
                        contribs->setData(i, j, (short) 0);
                        t.x = i;
                        t.y = j;
                        que.push(t);
                    }
                }
            }
        }
        // while loop where each process empties its que, then shares border info, and repeats till everyone is done
        bool finished = false;
        int m;
        //int totalP=0;
        while (!finished) {
            contribs->clearBorders();
            while (!que.empty()) {
                t = que.front();
                i = t.x;
                j = t.y;
                que.pop();
                p = flowDir->getData(i, j, tempShort);
                flowDir->getdxdyc(j, tempdxc, tempdyc);
                float llength = 0.;
                inext = i + d1[p];
                jnext = j + d2[p];
                if (!lengths->isNodata(inext, jnext)) {
                    llength += lengths->getData(inext, jnext, tempFloat);

                    if (p == 1 || p == 5)llength = llength + tempdxc; // make sure that it is correct
                    if (p == 3 || p == 7)llength = llength + tempdyc;
                    if (p % 2 == 0)llength = llength + sqrt(tempdxc * tempdxc + tempdyc * tempdyc);
                }
                lengths->setData(i, j, llength);
                //totalP++;
                //  Find if neighbor points to me and reduce its dependency by 1
                for (m = 1; m <= 8; ++m) {
                    inext = i + d1[m];
                    jnext = j + d2[m];
                    if (pointsToMe(i, j, inext, jnext, flowDir) && !src->isNodata(inext, jnext) && src->getData(inext, jnext, tempShort) > 0) {
                        contribs->addToData(inext, jnext, (short) (-1));
                        if (contribs->isInPartition(inext, jnext) && contribs->getData(inext, jnext, tempShort) == 0) {
                            t.x = inext;
                            t.y = jnext;
                            que.push(t);
                        }
                    }
                }
            }
            //Pass information across partitions

            contribs->addBorders();
            lengths->share();

            //If this created a cell with no contributing neighbors, put it on the queue                      
            bool isTopLeftAdded = false;
            bool isTopRightAdded = false;
            bool isBottomLeftAdded = false;
            bool isBottomRightAdded = false;

            for (i = 0; i < nx; i++) {
                if (contribs->getData(i, -1, tempShort) != 0 && contribs->getData(i, 0, tempShort) == 0) {
                    t.x = i;
                    t.y = 0;
                    if (i == 0 && !isTopLeftAdded) {
                        que.push(t);
                        isTopLeftAdded = true;
                    } else if (i == nx - 1 && !isTopRightAdded) {
                        que.push(t);
                        isTopRightAdded = true;
                    } else if (i != 0 && i != nx - 1) {
                        que.push(t);
                    }

                }
                if (contribs->getData(i, ny, tempShort) != 0 && contribs->getData(i, ny - 1, tempShort) == 0) {
                    t.x = i;
                    t.y = ny - 1;
                    if (i == 0 && !isBottomLeftAdded) {
                        que.push(t);
                        isBottomLeftAdded = true;
                    } else if (i == nx - 1 && !isBottomRightAdded) {
                        que.push(t);
                        isBottomRightAdded = true;
                    } else if (i != 0 && i != nx - 1) {
                        que.push(t);
                    }
                }
            }

            for (i = 0; i < ny; i++) {
                if (contribs->getData(-1, i, tempShort) != 0 && contribs->getData(0, i, tempShort) == 0) {
                    t.x = 0;
                    t.y = i;
                    if (i == 0 && !isTopLeftAdded) {
                        que.push(t);
                        isTopLeftAdded = true;
                    } else if (i == ny - 1 && !isBottomLeftAdded) {
                        que.push(t);
                        isBottomLeftAdded = true;
                    } else if (i != 0 && i != ny - 1) {
                        que.push(t);
                    }
                }
                if (contribs->getData(nx, i, tempShort) != 0 && contribs->getData(nx - 1, i, tempShort) == 0) {
                    t.x = nx - 1;
                    t.y = i;
                    if (i == 0 && !isTopRightAdded) {
                        que.push(t);
                        isTopRightAdded = true;
                    } else if (i == ny - 1 && !isBottomRightAdded) {
                        que.push(t);
                        isBottomRightAdded = true;
                    } else if (i != 0 && i != ny - 1) {
                        que.push(t);
                    }
                }
            }

            if (contribs->getData(-1, -1, tempShort) != 0 && contribs->getData(0, 0, tempShort) == 0 && !isTopLeftAdded) {
                t.x = 0;
                t.y = 0;
                que.push(t);
                isTopLeftAdded = true;
            }

            if (contribs->getData(nx, -1, tempShort) != 0 && contribs->getData(nx - 1, 0, tempShort) == 0 && !isTopRightAdded) {
                t.x = nx - 1;
                t.y = 0;
                que.push(t);
                isTopRightAdded = true;
            }

            if (contribs->getData(-1, ny, tempShort) != 0 && contribs->getData(0, ny - 1, tempShort) == 0 && !isBottomLeftAdded) {
                t.x = 0;
                t.y = ny - 1;
                que.push(t);
                isBottomLeftAdded = true;
            }

            if (contribs->getData(nx, ny, tempShort) != 0 && contribs->getData(nx - 1, ny - 1, tempShort) == 0 && !isBottomRightAdded) {
                t.x = nx - 1;
                t.y = ny - 1;
                que.push(t);
                isBottomRightAdded = true;
            }

            //Check if done
            finished = que.empty();
            finished = contribs->ringTerm(finished);
        }

        // Timer lengtht
        double lengthct = MPI_Wtime();
        if (rank == 0) {
            fprintf(stderr, "Creating links\n");
            fflush(stderr);
        }

        if (verbose)
            cout << rank << " Starting block to create links" << endl;

        //  Now length partition is evaluated

        //XXXXXXXXXXXXXXXXXXXXXXXXXXXXXXXXXXXXXXXX
        //  Block to create links

        //  Reinitialize contribs partition
        delete contribs;
        contribs = CreateNewPartition(SHORT_TYPE, TotalX, TotalY, dxA, dyA, MISSINGSHORT);
        long k = 0;

        for (j = 0; j < ny; ++j) {
            for (i = 0; i < nx; ++i) {
                // If I am on stream add 1 for each neighbor on stream that contribs to me
                if (!src->isNodata(i, j) && src->getData(i, j, tempShort) > 0 && !flowDir->isNodata(i, j)) {
                    short tempc = 0;
                    for (k = 1; k <= 8; k++) {
                        inext = i + d1[k];
                        jnext = j + d2[k];
                        if (pointsToMe(i, j, inext, jnext, flowDir) && !src->isNodata(inext, jnext) && src->getData(inext, jnext, tempShort) > 0) {
                            tempc = tempc + 1;
                        }
                    }
                    contribs->setData(i, j, tempc);
                    if (tempc == 0) {
                        t.x = i;
                        t.y = j;
                        que.push(t);
                    }
                }
            }
        }
        //  Indicate progress by about 10 dots per loop
        long nque = que.size();
        long deltaque = nque / 10 + 10; // + 10 to not give so many dots for small jobs


        if (verbose)
            cout << rank << "	Starting main link creation loop" << endl;
        //XXXXXXXXXXXX  MAIN WHILE LOOP
        // While loop where each process empties its que, then shares border info, and repeats till everyone is done
        finished = false;
        while (!finished) {
            bool linksToReceive = true;
            nque = que.size(); //  used for indicating progress
            contribs->clearBorders();
            while (!que.empty()) {
                t = que.front();
                i = t.x;
                j = t.y;
                que.pop();
                //if(que.size() < nque)
                //{
                //	nque=nque-deltaque;
                //	fprintf(stderr,".");
                //	fflush(stderr);
                //}
                // begin cell processing
                short nOrder[8]; // neighborOrders
                short inneighbors[8]; // inflowing neighbors
                bool junction; // junction set to true/false in newOrder
                int32_t Id;

                //  Count number of grid cells on stream that point to me.  
                // (There will be no more than 8, usually only 0, 1,2 or 3.  The queue and 
                // processing order ensures that the necessary results have already been 
                //  evaluated for these.  In this case it should be a partially complete link 
                //  object referenced by a value in a link object partition).  Number that flow 
                //  to cell is k.  Record the order and direction to each. 
                k = 0;
                for (m = 1; m <= 8; ++m) {
                    inext = i + d1[m];
                    jnext = j + d2[m];
                    if (pointsToMe(i, j, inext, jnext, flowDir) && !src->isNodata(inext, jnext) && src->getData(inext, jnext, tempShort) > 0 && !idGrid->isNodata(inext, jnext)) {//!idGrid->isNodata(inext,jnext)){
                        inneighbors[k] = m;
                        //  stream orders are stored in lengths grid to save memory
                        nOrder[k] = (short) lengths->getData(inext, jnext, tempFloat); ///  Assign value//  Get the order from the link referenced by the value in idGrid and //   save it in nOrder[m-1]
                        k = k + 1; // count inflows
                    }
                }

                // Determine downslope neighbor
                long nextx, nexty;
                p = flowDir->getData(i, j, tempShort);
                nextx = t.x + d1[p];
                nexty = t.y + d2[p];

                // Determine if mandatory junction indicated by a value in idGrid
                bool mandatoryJunction = false;
                int32_t shapeID;
                if (!idGrid->isNodata(i, j)) {
                    mandatoryJunction = true;
                    shapeID = idGrid->getData(i, j, shapeID);
                }

                //-	determine if terminal link by if downslope neighbor is out of domain
                bool terminal = false;
                if (!src->hasAccess(nextx, nexty) || src->isNodata(nextx, nexty)
                        || (src->getData(nextx, nexty, tempShort) != 1))
                    terminal = true;

                //  instantiate point
                point* addPoint;
                addPoint = initPoint(elev, areaD8, lengths, i, j);

                //  Case for start of flow path
                if (k == 0) {
                    //  This is the start of a stream - instantiate new link
                    streamlink *thisLink;
                    thisLink = createLink(-1, -1, -1, addPoint); //,1); //, dx,dy);
                    int32_t u1 = thisLink->Id;
                    idGrid->setData(i, j, u1);
                    wsGrid->setData(i, j, u1);
                    lengths->setData(i, j, (float) thisLink->order);

                    //  Handle mandatory junction
                    if (mandatoryJunction) {
                        appendPoint(u1, addPoint);
                        thisLink->shapeId = shapeID;
                        if (!terminal) {
                            streamlink *newLink;
                            newLink = createLink(u1, -1, -1, addPoint); //, 1); //, dx,dy);
                            newLink->order = 1;
                            setDownLinkId(u1, newLink->Id);
                            newLink->magnitude = 1;
                            terminateLink(u1);
                            idGrid->setData(i, j, newLink->Id);
                            //  Here idGrid and wsGrid intentionally out of sync
                            //  idGrid to be used to retrieve upstream link for next cell down
                            //  wsGrid used to hold the id for delineation of watersheds which 
                            //  is the link that ends at this point
                        }
                    } else if (terminal) { // handle terminal that is not mandatory junction
                        appendPoint(u1, addPoint);
                    }
                }//  Case for ongoing flow path with single inflow
                else if (k == 1) {
                    int32_t u1 = idGrid->getData(i + d1[inneighbors[0]], j + d2[inneighbors[0]], tempLong);
                    appendPoint(u1, addPoint);
                    streamlink *thisLink;
                    //TODO DGT Thinks
                    // thisLink=u1;  for efficiency
                    thisLink = FindLink(u1);
                    //cout << "append done"  << endl;
                    idGrid->setData(i, j, u1);
                    wsGrid->setData(i, j, u1);
                    lengths->setData(i, j, (float) nOrder[0]);

                    //  Handle mandatory junction case
                    if (mandatoryJunction) {
                        thisLink->shapeId = shapeID;
                        if (!terminal) {
                            streamlink *newLink;
                            newLink = createLink(u1, -1, -1, addPoint); //, 1); //, dx,dy);
                            newLink->order = thisLink->order;
                            setDownLinkId(u1, newLink->Id);
                            newLink->magnitude = thisLink->magnitude;
                            terminateLink(u1);
                            idGrid->setData(i, j, newLink->Id);
                            //  TODO Here need to assign WSNO = -1
                        }
                    }
                }// Case for multiple inflows
                else if (k > 1) {
                    //	rank incoming flow paths from highest to lowest order and process in this order
                    //cout << "k>1 junction: "  << k << endl;
                    //Dans Code to sort the two largest to the bottom of the list
                    short temp;
                    for (int a = 0; a < 2; ++a) {
                        for (int b = 0; b < k - 1; ++b) {
                            if (nOrder[b] > nOrder[b + 1]) {
                                temp = nOrder[b];
                                nOrder[b] = nOrder[b + 1];
                                nOrder[b + 1] = temp;

                                temp = inneighbors[b];
                                inneighbors[b] = inneighbors[b + 1];
                                inneighbors[b + 1] = temp; //keep track of where they came from. 
                            }
                        }
                    }
                    // Determine order out
                    short oOut; //if the last two have the same order, there is a junction, so bump the order
                    if (nOrder[k - 2] == nOrder[k - 1]) {
                        //junction=true;
                        oOut = nOrder[k - 1] + 1;
                    } else {
                        oOut = nOrder[k - 1];
                    }
                    int32_t u1, u2;
                    u1 = idGrid->getData(i + d1[inneighbors[k - 1]], j + d2[inneighbors[k - 1]], tempLong);
                    u2 = idGrid->getData(i + d1[inneighbors[k - 2]], j + d2[inneighbors[k - 2]], tempLong);
                    appendPoint(u1, addPoint);
                    appendPoint(u2, addPoint);
                    streamlink *newLink;
                    newLink = createLink(u1, u2, -1, addPoint); //,1); //,dx,dy);
                    newLink->order = oOut;
                    setDownLinkId(u1, newLink->Id);
                    setDownLinkId(u2, newLink->Id);
                    newLink->magnitude = getMagnitude(u1) + getMagnitude(u2);

                    //  TODO add WSNO = -1

                    terminateLink(u1);
                    terminateLink(u2);

                    //  Handle remaining incoming flow paths
                    for (m = 2; m < k; m++) //  Loop is only entered if k>=3
                    {
                        u1 = newLink->Id;
                        u2 = idGrid->getData(i + d1[inneighbors[k - m - 1]], j + d2[inneighbors[k - m - 1]], tempLong);

                        appendPoint(u1, addPoint);
                        appendPoint(u2, addPoint);

                        // create a new link
                        newLink = createLink(u1, u2, -1, addPoint); //,1);  //,dx,dy);
                        //  set order of new link as order out
                        newLink->order = oOut;
                        //  set u1 to previously created link
                        setDownLinkId(u1, newLink->Id);
                        setDownLinkId(u2, newLink->Id);
                        newLink->magnitude = getMagnitude(u1) + getMagnitude(u2);

                        //  TODO add WSNO = -1

                        terminateLink(u1);
                        terminateLink(u2);
                    }
                    idGrid->setData(i, j, newLink->Id); // Set the idGrid to the new link ID?
                    wsGrid->setData(i, j, newLink->Id);
                    lengths->setData(i, j, (float) oOut);
                    if (mandatoryJunction) {
                        // create a zero length link to the mandatory junction
                        u1 = newLink->Id;
                        appendPoint(u1, addPoint);
                        newLink->shapeId = shapeID;

                        //  TODO assign u1 to WSNO
                        if (!terminal) {
                            newLink = createLink(u1, -1, -1, addPoint); //,1); //,dx,dy);
                            //  set order of new link as order out
                            newLink->order = oOut;
                            //  set u1 to previously created link
                            setDownLinkId(u1, newLink->Id);
                            newLink->magnitude = getMagnitude(u1);
                            idGrid->setData(i, j, newLink->Id); // Set the idGrid to the new link ID?
                            //  TODO assign -1 to WNSO
                        }
                    } else if (terminal) {
                        u1 = newLink->Id;
                        appendPoint(u1, addPoint);
                        //  TODO assign u1 to WSNO
                    }
                }
                //Check if down neighbor needs to be added to que
                contribs->addToData(nextx, nexty, (short) - 1);
                if (contribs->isInPartition(nextx, nexty)) {
                    if (contribs->getData(nextx, nexty, tempShort) == 0) {
                        t.x = nextx;
                        t.y = nexty;
                        que.push(t);
                    }
                }//  IF link is to be sent
                    //     ID which process to go to (rank - 1 or rank + 1)
                    //     Add id to a list for that process
                    //     count number for that process
                else {
                    //  Package up the link that either began or is in process at cell i,j and send to downstream partition
                    //  Link has to be sent
                    if (nexty < 0 && rank > 0) // up
                    {
                        temp.id = idGrid->getData(i, j, tempLong);
                        temp.dest = rank - 1;
                        linkQ.push(temp);
                        Sup++;
                    }
                    if (nexty >= ny && rank < size - 1) {
                        temp.id = idGrid->getData(i, j, tempLong);
                        temp.dest = rank + 1;
                        linkQ.push(temp);
                        Sdown++;
                    }
                }
            }
            if (verbose) {
                cout << rank << " End link creation pass - about to share" << endl;
                MPI_Status stat;
                int messageFlag = false;
                MPI_Iprobe(MPI_ANY_SOURCE, MPI_ANY_TAG, MCW, &messageFlag, &stat);
                if (messageFlag == true) {
                    cout << rank << ": I have a message waiting before I try to pass links!!!" << stat.MPI_TAG << endl;
                    MPI_Abort(MCW, 4);
                }
                MPI_Barrier(MCW);
            }

            //  Block to swap links
            if (size > 1) {
                long numRecv;
                MPI_Status stat;
                if (rank < size - 1) {//only send down
                    MPI_Send(&Sdown, 1, MPI_LONG, rank + 1, 0, MCW); //send message saying done
                    for (int j = 0; j < Sdown; j++) {
                        temp.id = linkQ.front().id;
                        temp.dest = linkQ.front().dest;
                        linkQ.pop(); //all an the q should go to the same dest.
                        while (temp.dest != rank + 1) {
                            linkQ.push(temp);
                            temp.id = linkQ.front().id;
                            temp.dest = linkQ.front().dest;
                            linkQ.pop(); //all an the q should go to the same dest.
                        }
                        sendLink(temp.id, temp.dest);
                    }
                }
                if (rank > 0) {
                    MPI_Recv(&numRecv, 1, MPI_LONG, rank - 1, 0, MCW, &stat);
                    for (int j = 0; j < numRecv; j++) {
                        recvLink(rank - 1); //recv from up.
                    }
                }
                if (rank > 0) {
                    MPI_Send(&Sup, 1, MPI_LONG, rank - 1, 0, MCW); //send message saying up
                    for (int j = 0; j < Sup; j++) {
                        temp.id = linkQ.front().id;
                        temp.dest = linkQ.front().dest;
                        linkQ.pop(); //all an the q should go to the same dest.
                        sendLink(temp.id, temp.dest);
                    }
                }
                if (rank < size - 1) {
                    MPI_Recv(&numRecv, 1, MPI_LONG, rank + 1, 0, MCW, &stat);
                    for (int j = 0; j < numRecv; j++) {
                        recvLink(rank + 1); //recv from below.
                    }
                }

                //MPI_Barrier(MCW);
                Sup = 0;
                Sdown = 0;

                //MPI_Status stat;
                //            		int messageFlag = false;
                //            		MPI_Iprobe(MPI_ANY_SOURCE, MPI_ANY_TAG, MCW, &messageFlag, &stat);
                //           		 	if(messageFlag == true){
                //                    		cout << rank << ": I have failed to received a message!!!" << stat.MPI_TAG << endl;
                //                    		MPI_Abort(MCW,3);
                //            		}
                //MPI_Barrier(MCW);
                idGrid->share();
                wsGrid->share();
                lengths->share();
                contribs->addBorders();

                bool isTopLeftAdded = false;
                bool isTopRightAdded = false;
                bool isBottomLeftAdded = false;
                bool isBottomRightAdded = false;

                for (i = 0; i < nx; i++) {
                    if (contribs->getData(i, -1, tempShort) != 0 && contribs->getData(i, 0, tempShort) == 0) {
                        t.x = i;
                        t.y = 0;
                        if (i == 0 && !isTopLeftAdded) {
                            que.push(t);
                            isTopLeftAdded = true;
                        } else if (i == nx - 1 && !isTopRightAdded) {
                            que.push(t);
                            isTopRightAdded = true;
                        } else if (i != 0 && i != nx - 1) {
                            que.push(t);
                        }

                    }
                    if (contribs->getData(i, ny, tempShort) != 0 && contribs->getData(i, ny - 1, tempShort) == 0) {
                        t.x = i;
                        t.y = ny - 1;
                        if (i == 0 && !isBottomLeftAdded) {
                            que.push(t);
                            isBottomLeftAdded = true;
                        } else if (i == nx - 1 && !isBottomRightAdded) {
                            que.push(t);
                            isBottomRightAdded = true;
                        } else if (i != 0 && i != nx - 1) {
                            que.push(t);
                        }
                    }
                }

                for (i = 0; i < ny; i++) {
                    if (contribs->getData(-1, i, tempShort) != 0 && contribs->getData(0, i, tempShort) == 0) {
                        t.x = 0;
                        t.y = i;
                        if (i == 0 && !isTopLeftAdded) {
                            que.push(t);
                            isTopLeftAdded = true;
                        } else if (i == ny - 1 && !isBottomLeftAdded) {
                            que.push(t);
                            isBottomLeftAdded = true;
                        } else if (i != 0 && i != ny - 1) {
                            que.push(t);
                        }
                    }
                    if (contribs->getData(nx, i, tempShort) != 0 && contribs->getData(nx - 1, i, tempShort) == 0) {
                        t.x = nx - 1;
                        t.y = i;
                        if (i == 0 && !isTopRightAdded) {
                            que.push(t);
                            isTopRightAdded = true;
                        } else if (i == ny - 1 && !isBottomRightAdded) {
                            que.push(t);
                            isBottomRightAdded = true;
                        } else if (i != 0 && i != ny - 1) {
                            que.push(t);
                        }
                    }
                }

                if (contribs->getData(-1, -1, tempShort) != 0 && contribs->getData(0, 0, tempShort) == 0 && !isTopLeftAdded) {
                    t.x = 0;
                    t.y = 0;
                    que.push(t);
                    isTopLeftAdded = true;
                }

                if (contribs->getData(nx, -1, tempShort) != 0 && contribs->getData(nx - 1, 0, tempShort) == 0 && !isTopRightAdded) {
                    t.x = nx - 1;
                    t.y = 0;
                    que.push(t);
                    isTopRightAdded = true;
                }

                if (contribs->getData(-1, ny, tempShort) != 0 && contribs->getData(0, ny - 1, tempShort) == 0 && !isBottomLeftAdded) {
                    t.x = 0;
                    t.y = ny - 1;
                    que.push(t);
                    isBottomLeftAdded = true;
                }

                if (contribs->getData(nx, ny, tempShort) != 0 && contribs->getData(nx - 1, ny - 1, tempShort) == 0 && !isBottomRightAdded) {
                    t.x = nx - 1;
                    t.y = ny - 1;
                    que.push(t);
                    isBottomRightAdded = true;
                }

                finished = que.empty();
                //MPI_Barrier(MCW);
                int total = 0;
                int AllSum = 0;
                if (!finished)
                    total = que.size();
                MPI_Allreduce(&total, &AllSum, 1, MPI_INT, MPI_SUM, MCW);
                if (AllSum == 0)
                    finished = true;
                else
                    finished = false;
                if (verbose) {
                    cout << rank << " Remaining in partition queue: " << total << endl;
                    cout << rank << " Remaining total: " << AllSum << endl;
                }
            } else
                finished = true; // For size == 1 no partition loop
        }

        //  Now all links have been created
        // Timer
        double linkct = MPI_Wtime();
        //if(rank == 0)
        //{
        //	fprintf(stderr,"\nLinks have been created, starting to write links\n");
        //	fflush(stderr);
        //}
        //  XXXXXXXXX
        //  Block to write link data

        if (verbose) {
            cout << rank << " Starting to write links" << endl;
            MPI_Status stat;
            int messageFlag = false;
            MPI_Iprobe(MPI_ANY_SOURCE, MPI_ANY_TAG, MCW, &messageFlag, &stat);
            if (messageFlag == true) {
                cout << rank << ": I have failed to received a message!!!" << endl;
                MPI_Abort(MCW, 2);
            }
            MPI_Barrier(MCW);
        }

        long myNumLinks;
        long myNumPoints;
        long totalNumLinks;
        long totalNumPoints;
        long relativePointStart; //if 9 then line 9 is first to be filled by me

        double **PointXY;
        float **PointElevArea;

        long **LinkIdU1U2DMagShapeidCoords;
        double **LinkElevUElevDLength;
        long *buf;
        long *ptr;
        int place;
        int bsize = sizeof (long)+MPI_BSEND_OVERHEAD;
        buf = new long[bsize];
        getNumLinksAndPoints(myNumLinks, myNumPoints);
        //MPI_Barrier(MCW);

        i = 0;
        if (myNumLinks > 0) {
            LinkIdU1U2DMagShapeidCoords = new long*[myNumLinks];
            for (i = 0; i < myNumLinks; i++)
                LinkIdU1U2DMagShapeidCoords[i] = new long[9];

            LinkElevUElevDLength = new double*[myNumLinks];
            for (i = 0; i < myNumLinks; i++)
                LinkElevUElevDLength[i] = new double[3];

            if (myNumPoints > 0) {
                PointXY = new double*[myNumPoints];
                for (i = 0; i < myNumPoints; i++)
                    PointXY[i] = new double[2];

                PointElevArea = new float*[myNumPoints];
                for (i = 0; i < myNumPoints; i++)
                    PointElevArea[i] = new float[3];

                setLinkInfo(LinkIdU1U2DMagShapeidCoords, LinkElevUElevDLength, PointXY, PointElevArea, elev, &elevIO);
            }
        }

        int ibuf;
        int procNumPoints;
        int totalPoints = 0;
        float pbuf[3];
        double pbuf1[2];
        MPI_Status mystatus;

        int numPointsPrinted = 0;
        int procNumLinks = 0;
        long treeBuf[9];

        int ilink, ipoint;
        if (rank == 0) {//open output point file
            FILE *fTreeOut;
            fTreeOut = fopen(treefile, "w"); // process 0 writes all of its stuff
            FILE *fout;
            fout = fopen(coordfile, "w");

            //  Open shapefile 
            //need spatial refeence information which is stored in the tiffIO object
            createStreamNetShapefile(streamnetsrc, streamnetlyr, hSRSraster); // need raster spatail information for creating spatial reference in the shapefile
            long ndots = 100 / size + 4; // number of dots to print per process
            long nextdot = 0;
            long dotinc = myNumLinks / ndots;

            for (ilink = 0; ilink < myNumLinks; ilink++) {//only once per link
                fprintf(fTreeOut, "\t%d\t%d\t%d\t%d\t%d\t%d\t%d\t%d\t%d\n", LinkIdU1U2DMagShapeidCoords[ilink][0], LinkIdU1U2DMagShapeidCoords[ilink][1], LinkIdU1U2DMagShapeidCoords[ilink][2], LinkIdU1U2DMagShapeidCoords[ilink][3], LinkIdU1U2DMagShapeidCoords[ilink][4], LinkIdU1U2DMagShapeidCoords[ilink][5], LinkIdU1U2DMagShapeidCoords[ilink][6], LinkIdU1U2DMagShapeidCoords[ilink][7], LinkIdU1U2DMagShapeidCoords[ilink][8]);
                //fflush(fTreeOut);
                long i1 = LinkIdU1U2DMagShapeidCoords[ilink][1];
                long i2 = LinkIdU1U2DMagShapeidCoords[ilink][2];
                float *lengthd, *elev, *area;
                double *pointx, *pointy;
                lengthd = new float[i2 - i1 + 1];
                elev = new float[i2 - i1 + 1];
                area = new float[i2 - i1 + 1];
                pointx = new double[i2 - i1 + 1];
                pointy = new double[i2 - i1 + 1];
                for (ipoint = i1; ipoint <= i2; ipoint++) {
                    fprintf(fout, "\t%f\t%f\t%f\t%f\t%f\n", PointXY[ipoint][0], PointXY[ipoint][1], PointElevArea[ipoint][0], PointElevArea[ipoint][1], PointElevArea[ipoint][2]);
                    lengthd[ipoint - i1] = PointElevArea[ipoint][0];
                    elev[ipoint - i1] = PointElevArea[ipoint][1];
                    area[ipoint - i1] = PointElevArea[ipoint][2];
                    pointx[ipoint - i1] = PointXY[ipoint][0];
                    pointy[ipoint - i1] = PointXY[ipoint][1];
                }
                //  Write shape
                long cnet[9];
                for (int iref = 0; iref < 9; iref++)
                    cnet[iref] = LinkIdU1U2DMagShapeidCoords[ilink][iref];
                reachshape(cnet, lengthd, elev, area, pointx, pointy, i2 - i1 + 1, srcIO);

                delete lengthd; // DGT to free memory
                delete elev;
                delete area;
                delete pointx;
                delete pointy;
                //if(ilink > nextdot)  // Indicating progress
                //{
                //	fprintf(stderr,".");
                //	fflush(stderr);
                //	nextdot=nextdot+dotinc;
                //}


            } // process 0 recvs data from other processes, writes to file
            if (myNumLinks == 0)
                numPointsPrinted = 0;
            else
                numPointsPrinted = LinkIdU1U2DMagShapeidCoords[myNumLinks - 1][2] + 1;
            for (i = 1; i < size; i++) {// send message to next process to wake it up
                MPI_Send(&ibuf, 1, MPI_INT, i, 0, MCW); // get numpoints from that process
                MPI_Recv(&procNumLinks, 1, MPI_INT, i, 0, MCW, &mystatus); //get points one at a time and print them to file
                if (procNumLinks > 0) {
                    dotinc = procNumLinks / ndots; // For tracking progress
                    nextdot = 0;
                    for (ilink = 0; ilink < procNumLinks; ++ilink) {
                        MPI_Recv(&treeBuf, 9, MPI_LONG, i, 1, MCW, &mystatus);
                        fprintf(fTreeOut, "\t%d\t%d\t%d\t%d\t%d\t%d\t%d\t%d\t%d\n", treeBuf[0], treeBuf[1] + numPointsPrinted, treeBuf[2] + numPointsPrinted, treeBuf[3], treeBuf[4], treeBuf[5], treeBuf[6], treeBuf[7], treeBuf[8]);

                        MPI_Recv(&procNumPoints, 1, MPI_INT, i, 0, MCW, &mystatus); //get points one at a time and print them to file
                        // Variables for shape
                        float *lengthd, *elev, *area;
                        double *pointx, *pointy;
                        lengthd = new float[procNumPoints];
                        elev = new float[procNumPoints];
                        area = new float[procNumPoints];
                        pointx = new double[procNumPoints];
                        pointy = new double[procNumPoints];

                        for (ipoint = 0; ipoint < procNumPoints; ++ipoint) {
                            MPI_Recv(&pbuf1, 2, MPI_DOUBLE, i, 1, MCW, &mystatus);
                            MPI_Recv(&pbuf, 3, MPI_FLOAT, i, 1, MCW, &mystatus);
                            fprintf(fout, "\t%f\t%f\t%f\t%f\t%f\n", pbuf1[0], pbuf1[1], pbuf[0], pbuf[1], pbuf[2]);

                            lengthd[ipoint] = pbuf[0];
                            elev[ipoint] = pbuf[1];
                            area[ipoint] = pbuf[2];
                            pointx[ipoint] = pbuf1[0];
                            pointy[ipoint] = pbuf1[1];
                        }
                        //  Write shape
                        reachshape(treeBuf, lengthd, elev, area, pointx, pointy, procNumPoints, srcIO);
                        delete lengthd; // DGT to free memory
                        delete elev;
                        delete area;
                        delete pointx;
                        delete pointy;
                        //if(ilink > nextdot)  // Indicating progress
                        //{
                        //	fprintf(stderr,".");
                        //	fflush(stderr);
                        //	nextdot=nextdot+dotinc;
                        //}

                    }
                    //  DGT moved line below to out of the loop so this only increments on the last link - and only if there is one
                    numPointsPrinted += treeBuf[2] + 1; //might need adjustmetn JJN
                }
            }
            fclose(fTreeOut);
            fclose(fout);
            //SHPClose(shp1);
            //DBFClose(dbf1);
            OGR_DS_Destroy(hDS1); // destroy data source
            /*
            shp1.close(streamnetshp);
             */
        } else {//other processes send their stuff to process 0
            //first, wait to recieve word from process 0
            MPI_Recv(&ibuf, 1, MPI_INT, 0, 0, MCW, &mystatus); //then, send myNumPoints
            MPI_Send(&myNumLinks, 1, MPI_INT, 0, 0, MCW); //pack up each point into a buffer, and send it
            for (ilink = 0; ilink < myNumLinks; ++ilink) {
                treeBuf[0] = LinkIdU1U2DMagShapeidCoords[ilink][0];
                treeBuf[1] = LinkIdU1U2DMagShapeidCoords[ilink][1];
                treeBuf[2] = LinkIdU1U2DMagShapeidCoords[ilink][2];
                treeBuf[3] = LinkIdU1U2DMagShapeidCoords[ilink][3];
                treeBuf[4] = LinkIdU1U2DMagShapeidCoords[ilink][4];
                treeBuf[5] = LinkIdU1U2DMagShapeidCoords[ilink][5];
                treeBuf[6] = LinkIdU1U2DMagShapeidCoords[ilink][6];
                treeBuf[7] = LinkIdU1U2DMagShapeidCoords[ilink][7];
                treeBuf[8] = LinkIdU1U2DMagShapeidCoords[ilink][8];
                MPI_Send(&treeBuf, 9, MPI_LONG, 0, 1, MCW);
                int ptsInLink = treeBuf[2] - treeBuf[1] + 1;
                MPI_Send(&ptsInLink, 1, MPI_INT, 0, 0, MCW); //pack up each point into a buffer, and send it
                for (ipoint = treeBuf[1]; ipoint <= treeBuf[2]; ++ipoint) {
                    pbuf1[0] = PointXY[ipoint][0];
                    pbuf1[1] = PointXY[ipoint][1];
                    pbuf[0] = PointElevArea[ipoint][0];
                    pbuf[1] = PointElevArea[ipoint][1];
                    pbuf[2] = PointElevArea[ipoint][2];
                    MPI_Send(&pbuf1, 2, MPI_DOUBLE, 0, 1, MCW);
                    MPI_Send(&pbuf, 3, MPI_FLOAT, 0, 1, MCW);
                    //		MPI_Recv(&ibuf,1,MPI_INT,0,0,MCW,&mystatus);
                }
            }
        } // just be sure we're all here
        MPI_Barrier(MCW); //DGT  This seems necessary for cluster version to work, though not sure why.

        // Timer - link write time
        double linkwt = MPI_Wtime();
        if (rank == 0) // Indicating progress
        {
            fprintf(stderr, "\n Calculating watersheds\n");
            fflush(stderr);
        }

        if (verbose) {
            cout << rank << " Starting to calculate watershed" << endl;
            int messageFlag;
            MPI_Status stat;
            MPI_Iprobe(MPI_ANY_SOURCE, MPI_ANY_TAG, MCW, &messageFlag, &stat);
            if (messageFlag == true) {
                cout << rank << ": I have failed to received a message!!!" << endl;
                MPI_Abort(MCW, 1);
            }
            MPI_Barrier(MCW);
        }
        // XXXXXXXXXXXXXXXXXXXXXXXXX
        //  Block to calculate watersheds
        //long tempLongNodata=MISSINGLONG;
        //short tempShortNodata=MISSINGSHORT;

        //tdpartition *temp111;
        //temp111 = CreateNewPartition(SHORT_TYPE, TotalX, TotalY, dx, dy, MISSINGSHORT);
        //for(i=0; i<nx; i++)
        //	for(j=0; j<ny; j++)
        //	{
        //		if(!wsGrid->isNodata(i,j))
        //			temp111->setData(i,j,(short)wsGrid->getData(i,j,tempLong));
        ////		else
        ////			temp111->setToNodata(i,j);
        //	}

        //		tiffIO ws1IO("wfile.tif", SHORT_TYPE,&tempShortNodata,ad8IO);
        //		ws1IO.write(xstart, ystart, ny, nx, temp111->getGridPointer());
        //		tiffIO id1IO("idfile.tif", LONG_TYPE,&tempLongNodata,ad8IO);
        //		id1IO.write(xstart, ystart, ny, nx, idGrid->getGridPointer());



        //Calculate watersheds....
        //  Reinitialize partition to delete leftovers from process above
        delete contribs;
        contribs = CreateNewPartition(SHORT_TYPE, TotalX, TotalY, dxA, dyA, MISSINGSHORT);
        //MPI_Barrier(MCW);
        for (j = 0; j < ny; ++j) {
            for (i = 0; i < nx; ++i) {
                // If my downslope neighbor has an id, contribs is 0 and I am ready to evaluate so go on q, else contribs is 1
                if (!flowDir->isNodata(i, j)) { //  Only put on queue to do if it is off the stream network
                    if (src->isNodata(i, j) || src->getData(i, j, tempShort) < 1) //idGrid->isNodata(i,j))  //  Only if it is no data do we have to do anything 
                    {
                        p = flowDir->getData(i, j, tempShort);
                        inext = i + d1[p];
                        jnext = j + d2[p];
                        if (src->hasAccess(inext, jnext)) //  Only do anything with cells for which we have access to downslope cell
                        {
                            if (src->isNodata(inext, jnext) || src->getData(inext, jnext, tempShort) < 1) { //idGrid->isNodata(inext,jnext))
                                contribs->setData(i, j, (short) 1); //  downslope cell not on stream
                                wsGrid->setToNodata(i, j); // overwrite grid value that may have been inherited from outlet not on stream
                            } else {
                                contribs->setData(i, j, (short) 0); //  downslope cell on stream
                                t.x = i;
                                t.y = j;
                                que.push(t);
                            }
                        }
                    }//  Here on stream
                    else if (ordert == 0) // Ordert = 0 indicates that all watersheds are to be labeled with the number 1
                    {
                        tempLong = 1;
                        wsGrid->setData(i, j, tempLong);
                    }
                }
            }
        }

        if (verbose) {
            cout << rank << " Watershed initialization complete" << endl;
        }
        // each process empties its que, then shares border info, and repeats till everyone is done
        finished = false;
        while (!finished) {
            contribs->clearBorders();
            while (!que.empty()) {
                t = que.front();
                que.pop();
                i = t.x;
                j = t.y;
                p = flowDir->getData(i, j, tempShort);
                inext = i + d1[p];
                jnext = j + d2[p];
                if (ordert > 0) { // Ordert > 0 indicates that all watersheds are to be labeled with different numbers
                    wsGrid->setData(i, j, wsGrid->getData(inext, jnext, tempLong));
                    //cout << tempLong;
                } else {
                    tempLong = 1; // Ordert = 0 indicates that all watersheds are to be labeled with the number 1
                    wsGrid->setData(i, j, tempLong);
                }
                //  Now find all cells that point to me and decrease contribs and put on queue if necessary
                for (m = 1; m <= 8; ++m) {
                    inext = i + d1[m];
                    jnext = j + d2[m];
                    if (pointsToMe(i, j, inext, jnext, flowDir)) {
                        contribs->addToData(inext, jnext, (short) (-1));
                        if (contribs->isInPartition(inext, jnext) && contribs->getData(inext, jnext, tempShort) == 0) {
                            t.x = inext;
                            t.y = jnext;
                            que.push(t);
                        }
                    }
                }
            }
            //Pass information across partitions
            contribs->addBorders();
            wsGrid->share();

            bool isTopLeftAdded = false;
            bool isTopRightAdded = false;
            bool isBottomLeftAdded = false;
            bool isBottomRightAdded = false;

            for (i = 0; i < nx; i++) {
                if (contribs->getData(i, -1, tempShort) != 0 && contribs->getData(i, 0, tempShort) == 0) {
                    t.x = i;
                    t.y = 0;
                    if (i == 0 && !isTopLeftAdded) {
                        que.push(t);
                        isTopLeftAdded = true;
                    } else if (i == nx - 1 && !isTopRightAdded) {
                        que.push(t);
                        isTopRightAdded = true;
                    } else if (i != 0 && i != nx - 1) {
                        que.push(t);
                    }

                }
                if (contribs->getData(i, ny, tempShort) != 0 && contribs->getData(i, ny - 1, tempShort) == 0) {
                    t.x = i;
                    t.y = ny - 1;
                    if (i == 0 && !isBottomLeftAdded) {
                        que.push(t);
                        isBottomLeftAdded = true;
                    } else if (i == nx - 1 && !isBottomRightAdded) {
                        que.push(t);
                        isBottomRightAdded = true;
                    } else if (i != 0 && i != nx - 1) {
                        que.push(t);
                    }
                }
            }

            for (i = 0; i < ny; i++) {
                if (contribs->getData(-1, i, tempShort) != 0 && contribs->getData(0, i, tempShort) == 0) {
                    t.x = 0;
                    t.y = i;
                    if (i == 0 && !isTopLeftAdded) {
                        que.push(t);
                        isTopLeftAdded = true;
                    } else if (i == ny - 1 && !isBottomLeftAdded) {
                        que.push(t);
                        isBottomLeftAdded = true;
                    } else if (i != 0 && i != ny - 1) {
                        que.push(t);
                    }
                }
                if (contribs->getData(nx, i, tempShort) != 0 && contribs->getData(nx - 1, i, tempShort) == 0) {
                    t.x = nx - 1;
                    t.y = i;
                    if (i == 0 && !isTopRightAdded) {
                        que.push(t);
                        isTopRightAdded = true;
                    } else if (i == ny - 1 && !isBottomRightAdded) {
                        que.push(t);
                        isBottomRightAdded = true;
                    } else if (i != 0 && i != ny - 1) {
                        que.push(t);
                    }
                }
            }

            if (contribs->getData(-1, -1, tempShort) != 0 && contribs->getData(0, 0, tempShort) == 0 && !isTopLeftAdded) {
                t.x = 0;
                t.y = 0;
                que.push(t);
                isTopLeftAdded = true;
            }

            if (contribs->getData(nx, -1, tempShort) != 0 && contribs->getData(nx - 1, 0, tempShort) == 0 && !isTopRightAdded) {
                t.x = nx - 1;
                t.y = 0;
                que.push(t);
                isTopRightAdded = true;
            }

            if (contribs->getData(-1, ny, tempShort) != 0 && contribs->getData(0, ny - 1, tempShort) == 0 && !isBottomLeftAdded) {
                t.x = 0;
                t.y = ny - 1;
                que.push(t);
                isBottomLeftAdded = true;
            }

            if (contribs->getData(nx, ny, tempShort) != 0 && contribs->getData(nx - 1, ny - 1, tempShort) == 0 && !isBottomRightAdded) {
                t.x = nx - 1;
                t.y = ny - 1;
                que.push(t);
                isBottomRightAdded = true;
            }

            //Check if done
            finished = que.empty();
            finished = contribs->ringTerm(finished);
        }
        // Timer - watershed label time
        double wshedlabt = MPI_Wtime();
        if (verbose) {
            cout << rank << " Writing watershed file" << endl;
        }


        int32_t wsGridNodata = MISSINGLONG;
        short ordNodata = MISSINGSHORT;
        tiffIO wsIO(wfile, LONG_TYPE, &wsGridNodata, ad8IO);
        wsIO.write(xstart, ystart, ny, nx, wsGrid->getGridPointer());
        if (verbose) {
            cout << rank << " Assigning order array" << endl;
        }


        //  Use contribs as a short to write out order data that was held in lengths
        tempShort = 0;
        for (i = 0; i < nx; i++)
            for (j = 0; j < ny; j++) {
                contribs->setData(i, j, tempShort);
                if (!lengths->isNodata(i, j))
                    contribs->setData(i, j, (short) lengths->getData(i, j, tempFloat));
            }
        if (verbose) {
            cout << rank << " Writing order file" << endl;
        }
        tiffIO ordIO(ordfile, SHORT_TYPE, &ordNodata, ad8IO);
        ordIO.write(xstart, ystart, ny, nx, contribs->getGridPointer());

        // Timer - write time
        double writet = MPI_Wtime();
        double dataRead, lengthc, linkc, linkw, wshedlab, write, total, tempd;
        dataRead = readt - begint;
        lengthc = lengthct - readt;
        linkc = linkct - lengthct;
        linkw = linkwt - linkct;
        wshedlab = wshedlabt - linkwt;
        write = writet - wshedlabt;
        total = writet - begint;

        MPI_Allreduce(&dataRead, &tempd, 1, MPI_DOUBLE, MPI_SUM, MCW);
        dataRead = tempd / size;
        MPI_Allreduce(&lengthc, &tempd, 1, MPI_DOUBLE, MPI_SUM, MCW);
        lengthc = tempd / size;
        MPI_Allreduce(&linkc, &tempd, 1, MPI_DOUBLE, MPI_SUM, MCW);
        linkc = tempd / size;
        MPI_Allreduce(&linkw, &tempd, 1, MPI_DOUBLE, MPI_SUM, MCW);
        linkw = tempd / size;
        MPI_Allreduce(&wshedlab, &tempd, 1, MPI_DOUBLE, MPI_SUM, MCW);
        wshedlab = tempd / size;
        MPI_Allreduce(&write, &tempd, 1, MPI_DOUBLE, MPI_SUM, MCW);
        write = tempd / size;
        MPI_Allreduce(&total, &tempd, 1, MPI_DOUBLE, MPI_SUM, MCW);
        total = tempd / size;

        if (rank == 0)
            printf("Processors: %d\nRead time: %f\nLength compute time: %f\nLink compute time: %f\nLink write time: %f\nWatershed compute time: %f\nWrite time: %f\nTotal time: %f\n", size, dataRead, lengthc, linkc, linkw, wshedlab, write, total);


    }
    MPI_Finalize();
    return 0;
}
<|MERGE_RESOLUTION|>--- conflicted
+++ resolved
@@ -4,7 +4,7 @@
   Utah State University  
   May 23, 2010 
 
- */
+*/
 
 /*  Copyright (C) 2010  David Tarboton, Utah State University
 
@@ -34,7 +34,7 @@
 USA 
 http://www.engineering.usu.edu/dtarb/ 
 email:  dtarb@usu.edu 
- */
+*/
 
 //  This software is distributed from http://hydrology.usu.edu/taudem/
 
@@ -99,10 +99,10 @@
     /* Register all OGR drivers */
     OGRRegisterAll();
     //const char *pszDriverName = "ESRI Shapefile";
-    const char *pszDriverName;
+	const char *pszDriverName;
     pszDriverName = getOGRdrivername(streamnetsrc);
-
-    //get driver by name
+            
+	//get driver by name
     driver = OGRGetDriverByName(pszDriverName);
     if (driver == NULL) {
         printf("%s warning: driver not available.\n", pszDriverName);
@@ -111,17 +111,17 @@
 
     // open datasource if the datasoruce exists 
     if (pszDriverName == "SQLite") hDS1 = OGROpen(streamnetsrc, TRUE, NULL);
-    // create new data source if data source does not exist 
+	// create new data source if data source does not exist 
     if (hDS1 == NULL) {
         hDS1 = OGR_Dr_CreateDataSource(driver, streamnetsrc, NULL);
     } else {
         hDS1 = hDS1;
     }
-
+	
     if (hDS1 != NULL) {
-
-
-        // layer name is file name without extension
+ 
+
+      // layer name is file name without extension
         if (strlen(streamnetlyr) == 0) {
             // get layer name if the layer name is not provided
             std::string layername = getLayername(streamnetsrc);
@@ -131,11 +131,11 @@
         }// provide same spatial reference as raster in streamnetshp file
         if (hLayer1 == NULL) {
             printf("warning: Layer creation failed.\n");
-            //exit( 1 );
-        }
-
-        /* Add a few fields to the layer defn */ //need some work for setfiled width
-        // add fields, field width and precision
+        //exit( 1 );
+    }
+ 
+	/* Add a few fields to the layer defn */ //need some work for setfiled width
+	// add fields, field width and precision
         hFieldDefn1 = OGR_Fld_Create("LINKNO", OFTInteger); // create new field definition
         OGR_Fld_SetWidth(hFieldDefn1, 6); // set field width
         OGR_L_CreateField(hLayer1, hFieldDefn1, 0); // create field 
@@ -143,177 +143,90 @@
         hFieldDefn1 = OGR_Fld_Create("DSLINKNO", OFTInteger);
         OGR_Fld_SetWidth(hFieldDefn1, 6);
         OGR_L_CreateField(hLayer1, hFieldDefn1, 0);
-
+	 
         hFieldDefn1 = OGR_Fld_Create("USLINKNO1", OFTInteger);
         OGR_Fld_SetWidth(hFieldDefn1, 6);
         OGR_L_CreateField(hLayer1, hFieldDefn1, 0);
-
+	
         hFieldDefn1 = OGR_Fld_Create("USLINKNO2", OFTInteger);
         OGR_Fld_SetWidth(hFieldDefn1, 6);
         OGR_L_CreateField(hLayer1, hFieldDefn1, 0);
-
+	
         hFieldDefn1 = OGR_Fld_Create("DSNODEID", OFTInteger);
         OGR_Fld_SetWidth(hFieldDefn1, 12);
         OGR_L_CreateField(hLayer1, hFieldDefn1, 0);
-
-        hFieldDefn1 = OGR_Fld_Create("Order", OFTInteger);
-        OGR_Fld_SetWidth(hFieldDefn1, 6);
-        OGR_L_CreateField(hLayer1, hFieldDefn1, 0);
-
-        hFieldDefn1 = OGR_Fld_Create("Length", OFTReal);
-        OGR_Fld_SetWidth(hFieldDefn1, 16);
-        OGR_Fld_SetPrecision(hFieldDefn1, 1); // set precision
-        OGR_L_CreateField(hLayer1, hFieldDefn1, 0);
-
-        hFieldDefn1 = OGR_Fld_Create("Magnitude", OFTInteger);
-        OGR_Fld_SetWidth(hFieldDefn1, 6);
-        OGR_L_CreateField(hLayer1, hFieldDefn1, 0);
-
-        hFieldDefn1 = OGR_Fld_Create("DSContArea", OFTReal);
-        OGR_Fld_SetWidth(hFieldDefn1, 16);
-        OGR_Fld_SetPrecision(hFieldDefn1, 1);
-        OGR_L_CreateField(hLayer1, hFieldDefn1, 0);
-
-        hFieldDefn1 = OGR_Fld_Create("Drop", OFTReal);
-        OGR_Fld_SetWidth(hFieldDefn1, 16);
-        OGR_Fld_SetPrecision(hFieldDefn1, 2);
-        OGR_L_CreateField(hLayer1, hFieldDefn1, 0);
-
-        hFieldDefn1 = OGR_Fld_Create("Slope", OFTReal);
-        OGR_Fld_SetWidth(hFieldDefn1, 16);
-        OGR_Fld_SetPrecision(hFieldDefn1, 12);
-        OGR_L_CreateField(hLayer1, hFieldDefn1, 0);
-
-        hFieldDefn1 = OGR_Fld_Create("StraightL", OFTReal);
-        OGR_Fld_SetWidth(hFieldDefn1, 16);
-        OGR_Fld_SetPrecision(hFieldDefn1, 1);
-        OGR_L_CreateField(hLayer1, hFieldDefn1, 0);
-
-        hFieldDefn1 = OGR_Fld_Create("USContArea", OFTReal);
-        OGR_Fld_SetWidth(hFieldDefn1, 16);
-        OGR_Fld_SetPrecision(hFieldDefn1, 1);
-        OGR_L_CreateField(hLayer1, hFieldDefn1, 0);
-
-        hFieldDefn1 = OGR_Fld_Create("WSNO", OFTInteger);
-        OGR_Fld_SetWidth(hFieldDefn1, 6);
-        OGR_Fld_SetPrecision(hFieldDefn1, 0);
-        OGR_L_CreateField(hLayer1, hFieldDefn1, 0);
-
-        hFieldDefn1 = OGR_Fld_Create("DOUTEND", OFTReal);
-        OGR_Fld_SetWidth(hFieldDefn1, 16);
-        OGR_Fld_SetPrecision(hFieldDefn1, 1);
-        OGR_L_CreateField(hLayer1, hFieldDefn1, 0);
-
-        hFieldDefn1 = OGR_Fld_Create("DOUTSTART", OFTReal);
-        OGR_Fld_SetWidth(hFieldDefn1, 16);
-        OGR_Fld_SetPrecision(hFieldDefn1, 1);
-        OGR_L_CreateField(hLayer1, hFieldDefn1, 0);
-
-        hFieldDefn1 = OGR_Fld_Create("DOUTMID", OFTReal);
-        OGR_Fld_SetWidth(hFieldDefn1, 16);
-        OGR_Fld_SetPrecision(hFieldDefn1, 1);
-        OGR_L_CreateField(hLayer1, hFieldDefn1, 0);
-    }
-<<<<<<< HEAD
-}
-=======
- 
-	
-	
-	/* Add a few fields to the layer defn */ //need some work for setfiled width
-	// add fields, field width and precision
-    hFieldDefn1 = OGR_Fld_Create( "LINKNO", OFTInteger ); // create new field definition
-	OGR_Fld_SetWidth( hFieldDefn1, 6); // set field width
-	OGR_L_CreateField(hLayer1,  hFieldDefn1, 0); // create field 
-
-    hFieldDefn1 = OGR_Fld_Create( "DSLINKNO", OFTInteger );
-	OGR_Fld_SetWidth( hFieldDefn1, 6);
-    OGR_L_CreateField(hLayer1,  hFieldDefn1, 0);
-	 
-	hFieldDefn1 = OGR_Fld_Create( "USLINKNO1", OFTInteger );
-	OGR_Fld_SetWidth( hFieldDefn1, 6);
-    OGR_L_CreateField(hLayer1,  hFieldDefn1, 0);
-	
-	hFieldDefn1 = OGR_Fld_Create( "USLINKNO2", OFTInteger );
-	OGR_Fld_SetWidth( hFieldDefn1, 6);
-    OGR_L_CreateField(hLayer1,  hFieldDefn1, 0);
-	
-	hFieldDefn1 = OGR_Fld_Create( "DSNODEID", OFTInteger );
-	OGR_Fld_SetWidth( hFieldDefn1, 12);
-    OGR_L_CreateField(hLayer1,  hFieldDefn1, 0);
 	
 	hFieldDefn1 = OGR_Fld_Create( "strmOrder", OFTInteger );
 	OGR_Fld_SetWidth( hFieldDefn1, 6);
     OGR_L_CreateField(hLayer1,  hFieldDefn1, 0);
 	
-	hFieldDefn1 = OGR_Fld_Create( "Length", OFTReal );
-	OGR_Fld_SetWidth( hFieldDefn1, 16);
+        hFieldDefn1 = OGR_Fld_Create("Length", OFTReal);
+        OGR_Fld_SetWidth(hFieldDefn1, 16);
 	OGR_Fld_SetPrecision(hFieldDefn1, 1); // set precision
-    OGR_L_CreateField(hLayer1,  hFieldDefn1, 0);
+        OGR_L_CreateField(hLayer1, hFieldDefn1, 0);
 	
-	hFieldDefn1 = OGR_Fld_Create( "Magnitude", OFTInteger );
-	OGR_Fld_SetWidth( hFieldDefn1, 6);
-    OGR_L_CreateField(hLayer1,  hFieldDefn1, 0);
+        hFieldDefn1 = OGR_Fld_Create("Magnitude", OFTInteger);
+        OGR_Fld_SetWidth(hFieldDefn1, 6);
+        OGR_L_CreateField(hLayer1, hFieldDefn1, 0);
 	 
-	hFieldDefn1 = OGR_Fld_Create( "DSContArea", OFTReal );
-	OGR_Fld_SetWidth( hFieldDefn1, 16);
+        hFieldDefn1 = OGR_Fld_Create("DSContArea", OFTReal);
+        OGR_Fld_SetWidth(hFieldDefn1, 16);
 	OGR_Fld_SetPrecision(hFieldDefn1, 1);
-    OGR_L_CreateField(hLayer1,  hFieldDefn1, 0);
+        OGR_L_CreateField(hLayer1, hFieldDefn1, 0);
 	
 	hFieldDefn1 = OGR_Fld_Create( "strmDrop", OFTReal );
 	OGR_Fld_SetWidth( hFieldDefn1, 16);
 	OGR_Fld_SetPrecision(hFieldDefn1, 2);
-    OGR_L_CreateField(hLayer1,  hFieldDefn1, 0);
+        OGR_L_CreateField(hLayer1, hFieldDefn1, 0);
 	 
-	hFieldDefn1= OGR_Fld_Create( "Slope", OFTReal );
-	OGR_Fld_SetWidth( hFieldDefn1,16);
+        hFieldDefn1 = OGR_Fld_Create("Slope", OFTReal);
+        OGR_Fld_SetWidth(hFieldDefn1, 16);
     OGR_Fld_SetPrecision(hFieldDefn1, 12);
-    OGR_L_CreateField(hLayer1,  hFieldDefn1, 0);
+        OGR_L_CreateField(hLayer1, hFieldDefn1, 0);
 	
-	hFieldDefn1 = OGR_Fld_Create( "StraightL", OFTReal );
-	OGR_Fld_SetWidth( hFieldDefn1,16);
+        hFieldDefn1 = OGR_Fld_Create("StraightL", OFTReal);
+        OGR_Fld_SetWidth(hFieldDefn1, 16);
 	OGR_Fld_SetPrecision(hFieldDefn1, 1);
-    OGR_L_CreateField(hLayer1,  hFieldDefn1, 0);
+        OGR_L_CreateField(hLayer1, hFieldDefn1, 0);
 	
-	hFieldDefn1 = OGR_Fld_Create( "USContArea", OFTReal );
-	OGR_Fld_SetWidth( hFieldDefn1, 16);
+        hFieldDefn1 = OGR_Fld_Create("USContArea", OFTReal);
+        OGR_Fld_SetWidth(hFieldDefn1, 16);
 	OGR_Fld_SetPrecision(hFieldDefn1, 1);
-    OGR_L_CreateField(hLayer1,hFieldDefn1, 0);
+        OGR_L_CreateField(hLayer1, hFieldDefn1, 0);
 	 
-	hFieldDefn1 = OGR_Fld_Create( "WSNO", OFTInteger );
-	OGR_Fld_SetWidth( hFieldDefn1, 6);
-	OGR_Fld_SetPrecision(hFieldDefn1,0);
-    OGR_L_CreateField(hLayer1,  hFieldDefn1, 0);
+        hFieldDefn1 = OGR_Fld_Create("WSNO", OFTInteger);
+        OGR_Fld_SetWidth(hFieldDefn1, 6);
+        OGR_Fld_SetPrecision(hFieldDefn1, 0);
+        OGR_L_CreateField(hLayer1, hFieldDefn1, 0);
 	 
-	hFieldDefn1 = OGR_Fld_Create( "DOUTEND", OFTReal );
-	OGR_Fld_SetWidth( hFieldDefn1, 16);
+        hFieldDefn1 = OGR_Fld_Create("DOUTEND", OFTReal);
+        OGR_Fld_SetWidth(hFieldDefn1, 16);
 	OGR_Fld_SetPrecision(hFieldDefn1, 1);
-    OGR_L_CreateField(hLayer1,  hFieldDefn1, 0);
+        OGR_L_CreateField(hLayer1, hFieldDefn1, 0);
 	 
-	hFieldDefn1 = OGR_Fld_Create( "DOUTSTART", OFTReal );
-	OGR_Fld_SetWidth( hFieldDefn1, 16);
+        hFieldDefn1 = OGR_Fld_Create("DOUTSTART", OFTReal);
+        OGR_Fld_SetWidth(hFieldDefn1, 16);
     OGR_Fld_SetPrecision(hFieldDefn1, 1);
-    OGR_L_CreateField(hLayer1,  hFieldDefn1, 0);
+        OGR_L_CreateField(hLayer1, hFieldDefn1, 0);
 	 
-	hFieldDefn1 = OGR_Fld_Create( "DOUTMID", OFTReal );
-	OGR_Fld_SetWidth( hFieldDefn1, 16);
+        hFieldDefn1 = OGR_Fld_Create("DOUTMID", OFTReal);
+        OGR_Fld_SetWidth(hFieldDefn1, 16);
     OGR_Fld_SetPrecision(hFieldDefn1, 1);
-	OGR_L_CreateField(hLayer1,  hFieldDefn1, 0);
+        OGR_L_CreateField(hLayer1, hFieldDefn1, 0);
 	}
 	}
->>>>>>> 8c02418c
 // Write shape from tardemlib.cpp
 
 int reachshape(long *cnet, float *lengthd, float *elev, float *area, double *pointx, double *pointy, long np, tiffIO &obj) {
-    // Function to write stream network shapefile
-    int nVertices;
-    if (np < 2) {//singleton - will be duplicated
-        nVertices = 2;
+// Function to write stream network shapefile
+	int nVertices;
+	if (np < 2) {//singleton - will be duplicated
+		nVertices = 2;
     } else {
-        nVertices = np;
-    }
-    double *mypointx = new double[nVertices];
-    double *mypointy = new double[nVertices];
+		nVertices = np;
+	}
+	double *mypointx = new double[nVertices];
+	double *mypointy = new double[nVertices];
     double x, y, length, glength, x1, y1, xlast, ylast, usarea, dsarea, dslast, dl, drop, slope;
     int istart, iend, j;
 
@@ -327,18 +240,18 @@
     usarea = area[0];
     dslast = usarea;
     dsarea = usarea;
-    long prt = 0;
+	long prt = 0;
 
     for (j = 0; j < np; j++) //  loop over points
-    {
+	{
         x = pointx[j];
         y = pointy[j];
-        // we have to reverse order of pointx and pointy arrays to finish up with 
-        // the point with point index 0 in the shape being the outlet point
-        // (which is for backwards compatibility with previous versions of TauDEM)
-        int i = np - (j + 1);
-        mypointx[i] = x;
-        mypointy[i] = y;
+		// we have to reverse order of pointx and pointy arrays to finish up with 
+		// the point with point index 0 in the shape being the outlet point
+		// (which is for backwards compatibility with previous versions of TauDEM)
+		int i = np - (j + 1);
+		mypointx[i] = x;
+		mypointy[i] = y;
         if (obj.getproj() == 1) {
             double dlon1, dlat1;
             double dxdyc1[2];
@@ -348,7 +261,7 @@
             dl = sqrt(dxdyc1[0] * dxdyc1[0] + dxdyc1[1] * dxdyc1[1]);
         } else if (obj.getproj() == 0) {
             dl = sqrt((x - xlast)*(x - xlast)+(y - ylast)*(y - ylast));
-        }
+		}
 
         if (dl > 0.) {
             length = length + dl;
@@ -356,8 +269,8 @@
             ylast = y;
             dsarea = dslast; // keeps track of last ds area
             dslast = area[j];
-        }
-    }
+		}
+	}
     drop = elev[0] - elev[np - 1];
     slope = 0.;
     float dsdist = lengthd[np - 1];
@@ -375,20 +288,20 @@
 
     } else if (obj.getproj() == 0) {
         glength = sqrt((x - x1)*(x - x1)+(y - y1)*(y - y1));
-    }
-
-    // ensure at least two points (assuming have at least 1) by repeating singleton
-    if (np < 2) {
-        mypointx[1] = mypointx[0];
-        mypointy[1] = mypointy[0];
-    }
-
-    //SHPObject *shape = SHPCreateSimpleObject(
-    //	SHPT_ARC,						// type
-    //	nVertices,						// number of vertices
-    //	mypointx,						// X values
-    //	mypointy,						// Y values
-    //	NULL);							// Z values
+		}
+
+	// ensure at least two points (assuming have at least 1) by repeating singleton
+	if (np < 2) {
+		mypointx[1] = mypointx[0];
+		mypointy[1] = mypointy[0];
+	}
+
+	//SHPObject *shape = SHPCreateSimpleObject(
+	//	SHPT_ARC,						// type
+	//	nVertices,						// number of vertices
+	//	mypointx,						// X values
+	//	mypointy,						// Y values
+	//	NULL);							// Z values
 
     hFDefn1 = OGR_L_GetLayerDefn(hLayer1);
     hFeature1 = OGR_F_Create(hFDefn1);
@@ -414,209 +327,209 @@
 
     line = OGR_G_CreateGeometry(wkbLineString);
     for (j = 0; j < np; j++) {
-        OGR_G_AddPoint(line, mypointx[j], mypointy[j], 0);
-    }
+		OGR_G_AddPoint(line, mypointx[j], mypointy[j], 0);
+	}
     OGR_F_SetGeometryDirectly(hFeature1, line); // set geometry to feature
     OGR_L_CreateFeature(hLayer1, hFeature1); //adding feature 
-
-    delete[] mypointx;
+	
+	delete[] mypointx;
     delete[] mypointy;
-
-    return 0;
+	
+return 0;
 }
 
 struct Slink {
-    long id;
-    short dest;
+	long id;
+	short dest;
 };
 
 int netsetup(char *pfile, char *srcfile, char *ordfile, char *ad8file, char *elevfile, char *treefile, char *coordfile,
         char *outletsds, char *lyrname, int uselayername, int lyrno, char *wfile, char *streamnetsrc, char *streamnetlyr, long useOutlets, long ordert, bool verbose) {
-    // MPI Init section
+	// MPI Init section
     MPI_Init(NULL, NULL);
-    {
+			{
         int rank, size;
         MPI_Comm_rank(MCW, &rank);
         MPI_Comm_size(MCW, &size);
         if (rank == 0) {
             printf("StreamNet version %s\n", TDVERSION);
-            fflush(stdout);
-        }
-
-        //  Used throughout
-        float tempFloat;
-        int32_t tempLong;
-        short tempShort;
+				fflush(stdout);
+		}
+
+		//  Used throughout
+		float tempFloat;
+		int32_t tempLong;
+		short tempShort;
         double tempdxc, tempdyc;
-        //  Keep track of time
-        double begint = MPI_Wtime();
-
-        //  *** initiate src grid partition from src
-        tiffIO srcIO(srcfile, SHORT_TYPE);
-        long TotalX = srcIO.getTotalX();
-        long TotalY = srcIO.getTotalY();
-        double dxA = srcIO.getdxA();
-        double dyA = srcIO.getdyA();
+		//  Keep track of time
+		double begint = MPI_Wtime();
+
+		//  *** initiate src grid partition from src
+		tiffIO srcIO(srcfile, SHORT_TYPE);  
+		long TotalX = srcIO.getTotalX();
+		long TotalY = srcIO.getTotalY();
+		double dxA = srcIO.getdxA();
+		double dyA = srcIO.getdyA();
 
         hSRSraster = srcIO.getspatialref();
         //double diag=sqrt((dx*dx)+(dy*dy));
-
-
+		
+	
 
         if (rank == 0) {
             float timeestimate = (1e-4 * TotalX * TotalY / pow((double) size, 0.2)) / 60 + 1; // Time estimate in minutes
             fprintf(stderr, "This run may take on the order of %.0f minutes to complete.\n", timeestimate);
             fprintf(stderr, "This estimate is very approximate. \nRun time is highly uncertain as it depends on the complexity of the input data \nand speed and memory of the computer. This estimate is based on our testing on \na dual quad core Dell Xeon E5405 2.0GHz PC with 16GB RAM.\n");
-            fflush(stderr);
-        }
-
-
-        //Create partition and read data
-        tdpartition *src;
-        src = CreateNewPartition(srcIO.getDatatype(), TotalX, TotalY, dxA, dyA, srcIO.getNodata());
-        int nx = src->getnx();
-        int ny = src->getny();
-        int xstart, ystart;
-        src->localToGlobal(0, 0, xstart, ystart);
-        src->savedxdyc(srcIO);
+			fflush(stderr);
+		}
+
+
+		//Create partition and read data
+		tdpartition *src;
+		src = CreateNewPartition(srcIO.getDatatype(), TotalX, TotalY, dxA, dyA, srcIO.getNodata());
+		int nx = src->getnx();
+		int ny = src->getny();
+		int xstart, ystart;  
+		src->localToGlobal(0, 0, xstart, ystart);  
+		src->savedxdyc(srcIO);
         srcIO.read((long) xstart, (long) ystart, (long) ny, (long) nx, src->getGridPointer());
 
-        //  *** initiate flowdir grid partition from dirfile
-        tiffIO dirIO(pfile, SHORT_TYPE);
+		//  *** initiate flowdir grid partition from dirfile
+		tiffIO dirIO(pfile, SHORT_TYPE);
         if (!dirIO.compareTiff(srcIO)) {
-            printf("pfile and src files not the same size. Exiting \n");
+			printf("pfile and src files not the same size. Exiting \n");
             MPI_Abort(MCW, 4);
-        }
-        //Create partition and read data
-        tdpartition *flowDir;
-        flowDir = CreateNewPartition(dirIO.getDatatype(), TotalX, TotalY, dxA, dyA, dirIO.getNodata());
-        flowDir->savedxdyc(dirIO);
+		}
+		//Create partition and read data
+		tdpartition *flowDir;
+		flowDir = CreateNewPartition(dirIO.getDatatype(), TotalX, TotalY, dxA, dyA, dirIO.getNodata());
+		flowDir->savedxdyc(dirIO);
         dirIO.read((long) xstart, (long) ystart, (long) ny, (long) nx, flowDir->getGridPointer());
 
-        tiffIO ad8IO(ad8file, FLOAT_TYPE);
+		tiffIO ad8IO(ad8file, FLOAT_TYPE);
         if (!ad8IO.compareTiff(srcIO)) {
-            printf("ad8file and src files not the same size. Exiting \n");
+			printf("ad8file and src files not the same size. Exiting \n");
             MPI_Abort(MCW, 4);
-        }
-        //Create partition and read data
-        tdpartition *areaD8;
-        areaD8 = CreateNewPartition(ad8IO.getDatatype(), TotalX, TotalY, dxA, dyA, ad8IO.getNodata());
+		}
+		//Create partition and read data
+		tdpartition *areaD8;
+		areaD8 = CreateNewPartition(ad8IO.getDatatype(), TotalX, TotalY, dxA, dyA, ad8IO.getNodata());
         ad8IO.read((long) xstart, (long) ystart, (long) ny, (long) nx, areaD8->getGridPointer());
 
-        tiffIO elevIO(elevfile, FLOAT_TYPE);
+		tiffIO elevIO(elevfile, FLOAT_TYPE);
         if (!elevIO.compareTiff(srcIO)) {
-            printf("elevfile and src files not the same size. Exiting \n");
+			printf("elevfile and src files not the same size. Exiting \n");
             MPI_Abort(MCW, 4);
-        }
-        //Create partition and read data
-        tdpartition *elev;
-        elev = CreateNewPartition(elevIO.getDatatype(), TotalX, TotalY, dxA, dyA, elevIO.getNodata());
+		}
+		//Create partition and read data
+		tdpartition *elev;
+		elev = CreateNewPartition(elevIO.getDatatype(), TotalX, TotalY, dxA, dyA, elevIO.getNodata());
         elevIO.read((long) xstart, (long) ystart, (long) ny, (long) nx, elev->getGridPointer());
 
 
-        //Create empty partition to store new ID information
-        tdpartition *idGrid;
-        idGrid = CreateNewPartition(LONG_TYPE, TotalX, TotalY, dxA, dyA, MISSINGLONG);
-        //Create empty partition to store number of contributing neighbors
-        tdpartition *contribs;
-        contribs = CreateNewPartition(SHORT_TYPE, TotalX, TotalY, dxA, dyA, MISSINGSHORT);
-        //Create empty partition to stream order
-        tdpartition *wsGrid;
-        wsGrid = CreateNewPartition(LONG_TYPE, TotalX, TotalY, dxA, dyA, MISSINGLONG);
-
-        makeLinkSet();
+		//Create empty partition to store new ID information
+		tdpartition *idGrid;
+		idGrid = CreateNewPartition(LONG_TYPE, TotalX, TotalY, dxA, dyA, MISSINGLONG);
+		//Create empty partition to store number of contributing neighbors
+		tdpartition *contribs;
+		contribs = CreateNewPartition(SHORT_TYPE, TotalX, TotalY, dxA, dyA, MISSINGSHORT);
+		//Create empty partition to stream order
+		tdpartition *wsGrid;
+		wsGrid = CreateNewPartition(LONG_TYPE, TotalX, TotalY, dxA, dyA, MISSINGLONG);
+
+		makeLinkSet();
 
         long i, j, inext, jnext;
-        int *xOutlets;
-        int *yOutlets;
+		int *xOutlets;
+		int *yOutlets;
         int numOutlets = 0;
         double *x = NULL;
         double *y = NULL;
         int *ids = NULL;
-        // Read outlets 
+		// Read outlets 
         if (useOutlets == 1) {
             if (rank == 0) {
                 if (readoutlets(outletsds, lyrname, uselayername, lyrno, hSRSraster, &numOutlets, x, y, ids) != 0) {
-                    printf("Exiting \n");
+					printf("Exiting \n");
                     MPI_Abort(MCW, 5);
                 } else {
-                    MPI_Bcast(&numOutlets, 1, MPI_INT, 0, MCW);
-                    MPI_Bcast(x, numOutlets, MPI_DOUBLE, 0, MCW);
-                    MPI_Bcast(y, numOutlets, MPI_DOUBLE, 0, MCW);
-                    MPI_Bcast(ids, numOutlets, MPI_INT, 0, MCW);
-                }
+					MPI_Bcast(&numOutlets, 1, MPI_INT, 0, MCW);
+					MPI_Bcast(x, numOutlets, MPI_DOUBLE, 0, MCW);
+					MPI_Bcast(y, numOutlets, MPI_DOUBLE, 0, MCW);
+					MPI_Bcast(ids, numOutlets, MPI_INT, 0, MCW);
+				}
             } else {
-                MPI_Bcast(&numOutlets, 1, MPI_INT, 0, MCW);
-
-                //x = (double*) malloc( sizeof( double ) * numOutlets );
-                //y = (double*) malloc( sizeof( double ) * numOutlets );
-                x = new double[numOutlets];
-                y = new double[numOutlets];
-                ids = new int[numOutlets];
-
-                MPI_Bcast(x, numOutlets, MPI_DOUBLE, 0, MCW);
-                MPI_Bcast(y, numOutlets, MPI_DOUBLE, 0, MCW);
-                MPI_Bcast(ids, numOutlets, MPI_INT, 0, MCW);
-            }
-
-
-            xOutlets = new int[numOutlets];
-            yOutlets = new int[numOutlets];
-            //  Loop over all points in shapefile.  If they are in the partition (after conversion from 
-            //   geographic to global, then global to partition coordinates) set the idGrid to hold ids value
-            //   leaving the remainder of idGrid to no data
+				MPI_Bcast(&numOutlets, 1, MPI_INT, 0, MCW);
+
+				//x = (double*) malloc( sizeof( double ) * numOutlets );
+				//y = (double*) malloc( sizeof( double ) * numOutlets );
+				x = new double[numOutlets];
+				y = new double[numOutlets];
+				ids = new int[numOutlets];
+
+				MPI_Bcast(x, numOutlets, MPI_DOUBLE, 0, MCW);
+				MPI_Bcast(y, numOutlets, MPI_DOUBLE, 0, MCW);
+				MPI_Bcast(ids, numOutlets, MPI_INT, 0, MCW);
+			}
+
+
+			xOutlets = new int[numOutlets];
+			yOutlets = new int[numOutlets];
+		//  Loop over all points in shapefile.  If they are in the partition (after conversion from 
+		//   geographic to global, then global to partition coordinates) set the idGrid to hold ids value
+		//   leaving the remainder of idGrid to no data
             for (i = 0; i < numOutlets; i++) {
-                ad8IO.geoToGlobalXY(x[i], y[i], xOutlets[i], yOutlets[i]);
-                int xlocal, ylocal;
+				ad8IO.geoToGlobalXY(x[i], y[i], xOutlets[i], yOutlets[i]);
+				int xlocal, ylocal;
                 idGrid->globalToLocal(xOutlets[i], yOutlets[i], xlocal, ylocal);
                 if (idGrid->isInPartition(xlocal, ylocal)) { //xOutlets[i], yOutlets[i])){
                     idGrid->setData(xlocal, ylocal, (int32_t) ids[i]); //xOutlets[i], yOutlets[i], (long)ids[i]);
-                }
-            }
-            idGrid->share();
-        }
-
-        // Timer read time
-        double readt = MPI_Wtime();
+				}
+			}
+			idGrid->share();
+		}
+
+		// Timer read time
+		double readt = MPI_Wtime();
         if (verbose) // debug writes
-        {
-            printf("Files read\n");
+		{
+			printf("Files read\n");
             printf("Process: %d, TotalX: %d, TotalY: %d\n", rank, TotalX, TotalY);
             printf("Process: %d, nx: %d, ny: %d\n", rank, nx, ny);
             printf("Process: %d, xstart: %d, ystart: %d\n", rank, xstart, ystart);
             printf("Process: %d, numOutlets: %d\n", rank, numOutlets);
-            fflush(stdout);
-        }
-
-        //XXXXXXXXXXXXXXXXXXXXXXXXXXXXXXXXXXXXXXX
-        //  Block to evaluate distance to outlet
-
-        //Create empty partition to store lengths
-        tdpartition *lengths;
-        lengths = CreateNewPartition(FLOAT_TYPE, TotalX, TotalY, dxA, dyA, MISSINGFLOAT);
-
-        src->share();
-        flowDir->share();
+			fflush(stdout);
+		}
+
+//XXXXXXXXXXXXXXXXXXXXXXXXXXXXXXXXXXXXXXX
+//  Block to evaluate distance to outlet
+
+		//Create empty partition to store lengths
+		tdpartition *lengths;
+		lengths = CreateNewPartition(FLOAT_TYPE, TotalX, TotalY, dxA, dyA, MISSINGFLOAT);
+
+		src->share();
+		flowDir->share();
         if (rank == 0) {
             fprintf(stderr, "Evaluating distances to outlet\n");
-            fflush(stderr);
-        }
-
-
-        //  Initialize queue and contribs partition	
-        queue <node> que;
-        // Initialize queue for links that will be sent.
-        queue <Slink> linkQ;
-        long Sup = 0;
-        long Sdown = 0;
-        Slink temp;
-        node t;
-        int p;
+			fflush(stderr);
+		}
+
+
+//  Initialize queue and contribs partition	
+		queue <node> que;
+// Initialize queue for links that will be sent.
+		queue <Slink> linkQ;
+		long Sup = 0;
+		long Sdown = 0;
+		Slink temp;
+		node t;
+		int p;
         for (j = 0; j < ny; ++j) {
             for (i = 0; i < nx; ++i) {
-                // If I am on stream and my downslope neighbor is on stream contribs is 1
-                // If I am on stream and my downslope neighbor is off stream contribs is 0 because 
-                //  I am at the end of a stream
+				// If I am on stream and my downslope neighbor is on stream contribs is 1
+				// If I am on stream and my downslope neighbor is off stream contribs is 0 because 
+				//  I am at the end of a stream
                 if (!src->isNodata(i, j) && src->getData(i, j, tempShort) > 0 && !flowDir->isNodata(i, j)) {
                     p = flowDir->getData(i, j, tempShort);
                     inext = i + d1[p];
@@ -627,22 +540,22 @@
                         contribs->setData(i, j, (short) 0);
                         t.x = i;
                         t.y = j;
-                        que.push(t);
-                    }
-                }
-            }
-        }
-        // while loop where each process empties its que, then shares border info, and repeats till everyone is done
+						que.push(t);
+					}
+				}
+			}
+		}
+// while loop where each process empties its que, then shares border info, and repeats till everyone is done
         bool finished = false;
-        int m;
-        //int totalP=0;
+		int m;
+		//int totalP=0;
         while (!finished) {
-            contribs->clearBorders();
+			contribs->clearBorders();  
             while (!que.empty()) {
                 t = que.front();
                 i = t.x;
                 j = t.y;
-                que.pop();
+				que.pop();
                 p = flowDir->getData(i, j, tempShort);
                 flowDir->getdxdyc(j, tempdxc, tempdyc);
                 float llength = 0.;
@@ -654,10 +567,10 @@
                     if (p == 1 || p == 5)llength = llength + tempdxc; // make sure that it is correct
                     if (p == 3 || p == 7)llength = llength + tempdyc;
                     if (p % 2 == 0)llength = llength + sqrt(tempdxc * tempdxc + tempdyc * tempdyc);
-                }
+				}
                 lengths->setData(i, j, llength);
-                //totalP++;
-                //  Find if neighbor points to me and reduce its dependency by 1
+				//totalP++;
+				//  Find if neighbor points to me and reduce its dependency by 1
                 for (m = 1; m <= 8; ++m) {
                     inext = i + d1[m];
                     jnext = j + d2[m];
@@ -666,17 +579,17 @@
                         if (contribs->isInPartition(inext, jnext) && contribs->getData(inext, jnext, tempShort) == 0) {
                             t.x = inext;
                             t.y = jnext;
-                            que.push(t);
-                        }
-                    }
-                }
-            }
-            //Pass information across partitions
-
-            contribs->addBorders();
-            lengths->share();
-
-            //If this created a cell with no contributing neighbors, put it on the queue                      
+							que.push(t);
+						}
+					}
+				}
+			}
+			//Pass information across partitions
+
+			contribs->addBorders();
+			lengths->share();
+
+			//If this created a cell with no contributing neighbors, put it on the queue
             bool isTopLeftAdded = false;
             bool isTopRightAdded = false;
             bool isBottomLeftAdded = false;
@@ -684,32 +597,32 @@
 
             for (i = 0; i < nx; i++) {
                 if (contribs->getData(i, -1, tempShort) != 0 && contribs->getData(i, 0, tempShort) == 0) {
-                    t.x = i;
-                    t.y = 0;
+					t.x = i;
+					t.y = 0;
                     if (i == 0 && !isTopLeftAdded) {
-                        que.push(t);
+					que.push(t);
                         isTopLeftAdded = true;
                     } else if (i == nx - 1 && !isTopRightAdded) {
                         que.push(t);
                         isTopRightAdded = true;
                     } else if (i != 0 && i != nx - 1) {
                         que.push(t);
-                    }
+				}
 
                 }
                 if (contribs->getData(i, ny, tempShort) != 0 && contribs->getData(i, ny - 1, tempShort) == 0) {
-                    t.x = i;
+					t.x = i;
                     t.y = ny - 1;
                     if (i == 0 && !isBottomLeftAdded) {
-                        que.push(t);
+					que.push(t); 
                         isBottomLeftAdded = true;
                     } else if (i == nx - 1 && !isBottomRightAdded) {
                         que.push(t);
                         isBottomRightAdded = true;
                     } else if (i != 0 && i != nx - 1) {
                         que.push(t);
-                    }
-                }
+				}
+			}
             }
 
             for (i = 0; i < ny; i++) {
@@ -769,34 +682,34 @@
                 isBottomRightAdded = true;
             }
 
-            //Check if done
-            finished = que.empty();
-            finished = contribs->ringTerm(finished);
-        }
-
-        // Timer lengtht
-        double lengthct = MPI_Wtime();
+			//Check if done
+			finished = que.empty();
+			finished = contribs->ringTerm(finished);
+		}
+
+		// Timer lengtht
+		double lengthct = MPI_Wtime();
         if (rank == 0) {
             fprintf(stderr, "Creating links\n");
-            fflush(stderr);
-        }
+			fflush(stderr);
+		}
 
         if (verbose)
             cout << rank << " Starting block to create links" << endl;
 
-        //  Now length partition is evaluated
-
-        //XXXXXXXXXXXXXXXXXXXXXXXXXXXXXXXXXXXXXXXX
-        //  Block to create links
-
-        //  Reinitialize contribs partition
-        delete contribs;
-        contribs = CreateNewPartition(SHORT_TYPE, TotalX, TotalY, dxA, dyA, MISSINGSHORT);
-        long k = 0;
+//  Now length partition is evaluated
+
+//XXXXXXXXXXXXXXXXXXXXXXXXXXXXXXXXXXXXXXXX
+//  Block to create links
+
+//  Reinitialize contribs partition
+		delete contribs;
+		contribs = CreateNewPartition(SHORT_TYPE, TotalX, TotalY, dxA, dyA, MISSINGSHORT);
+		long k = 0;
 
         for (j = 0; j < ny; ++j) {
             for (i = 0; i < nx; ++i) {
-                // If I am on stream add 1 for each neighbor on stream that contribs to me
+				// If I am on stream add 1 for each neighbor on stream that contribs to me
                 if (!src->isNodata(i, j) && src->getData(i, j, tempShort) > 0 && !flowDir->isNodata(i, j)) {
                     short tempc = 0;
                     for (k = 1; k <= 8; k++) {
@@ -804,153 +717,153 @@
                         jnext = j + d2[k];
                         if (pointsToMe(i, j, inext, jnext, flowDir) && !src->isNodata(inext, jnext) && src->getData(inext, jnext, tempShort) > 0) {
                             tempc = tempc + 1;
-                        }
-                    }
+						}
+					}
                     contribs->setData(i, j, tempc);
                     if (tempc == 0) {
                         t.x = i;
                         t.y = j;
-                        que.push(t);
-                    }
-                }
-            }
-        }
-        //  Indicate progress by about 10 dots per loop
+						que.push(t);
+					}
+				}
+			}
+		}
+		//  Indicate progress by about 10 dots per loop
         long nque = que.size();
         long deltaque = nque / 10 + 10; // + 10 to not give so many dots for small jobs
 
 
         if (verbose)
             cout << rank << "	Starting main link creation loop" << endl;
-        //XXXXXXXXXXXX  MAIN WHILE LOOP
-        // While loop where each process empties its que, then shares border info, and repeats till everyone is done
+//XXXXXXXXXXXX  MAIN WHILE LOOP
+// While loop where each process empties its que, then shares border info, and repeats till everyone is done
         finished = false;
         while (!finished) {
             bool linksToReceive = true;
             nque = que.size(); //  used for indicating progress
-            contribs->clearBorders();
+			contribs->clearBorders();
             while (!que.empty()) {
                 t = que.front();
                 i = t.x;
                 j = t.y;
-                que.pop();
-                //if(que.size() < nque)
-                //{
-                //	nque=nque-deltaque;
-                //	fprintf(stderr,".");
-                //	fflush(stderr);
-                //}
-                // begin cell processing
+				que.pop();
+				//if(que.size() < nque)
+				//{
+				//	nque=nque-deltaque;
+				//	fprintf(stderr,".");
+				//	fflush(stderr);
+				//}
+				// begin cell processing
                 short nOrder[8]; // neighborOrders
                 short inneighbors[8]; // inflowing neighbors
-                bool junction; // junction set to true/false in newOrder
-                int32_t Id;
-
-                //  Count number of grid cells on stream that point to me.  
-                // (There will be no more than 8, usually only 0, 1,2 or 3.  The queue and 
-                // processing order ensures that the necessary results have already been 
-                //  evaluated for these.  In this case it should be a partially complete link 
-                //  object referenced by a value in a link object partition).  Number that flow 
-                //  to cell is k.  Record the order and direction to each. 
+				bool junction; // junction set to true/false in newOrder
+				int32_t Id;
+
+				//  Count number of grid cells on stream that point to me.  
+				// (There will be no more than 8, usually only 0, 1,2 or 3.  The queue and 
+				// processing order ensures that the necessary results have already been 
+				//  evaluated for these.  In this case it should be a partially complete link 
+				//  object referenced by a value in a link object partition).  Number that flow 
+				//  to cell is k.  Record the order and direction to each. 
                 k = 0;
                 for (m = 1; m <= 8; ++m) {
                     inext = i + d1[m];
                     jnext = j + d2[m];
                     if (pointsToMe(i, j, inext, jnext, flowDir) && !src->isNodata(inext, jnext) && src->getData(inext, jnext, tempShort) > 0 && !idGrid->isNodata(inext, jnext)) {//!idGrid->isNodata(inext,jnext)){
                         inneighbors[k] = m;
-                        //  stream orders are stored in lengths grid to save memory
+						//  stream orders are stored in lengths grid to save memory
                         nOrder[k] = (short) lengths->getData(inext, jnext, tempFloat); ///  Assign value//  Get the order from the link referenced by the value in idGrid and //   save it in nOrder[m-1]
                         k = k + 1; // count inflows
-                    }
-                }
-
-                // Determine downslope neighbor
+					}
+				}
+
+				// Determine downslope neighbor
                 long nextx, nexty;
                 p = flowDir->getData(i, j, tempShort);
                 nextx = t.x + d1[p];
                 nexty = t.y + d2[p];
 
-                // Determine if mandatory junction indicated by a value in idGrid
+				// Determine if mandatory junction indicated by a value in idGrid
                 bool mandatoryJunction = false;
-                int32_t shapeID;
+				int32_t shapeID;
                 if (!idGrid->isNodata(i, j)) {
                     mandatoryJunction = true;
                     shapeID = idGrid->getData(i, j, shapeID);
-                }
-
-                //-	determine if terminal link by if downslope neighbor is out of domain
-                bool terminal = false;
+				}
+
+				//-	determine if terminal link by if downslope neighbor is out of domain
+				bool terminal = false;
                 if (!src->hasAccess(nextx, nexty) || src->isNodata(nextx, nexty)
                         || (src->getData(nextx, nexty, tempShort) != 1))
-                    terminal = true;
-
-                //  instantiate point
-                point* addPoint;
+					terminal = true;
+
+				//  instantiate point
+				point* addPoint;
                 addPoint = initPoint(elev, areaD8, lengths, i, j);
 
-                //  Case for start of flow path
+				//  Case for start of flow path
                 if (k == 0) {
-                    //  This is the start of a stream - instantiate new link
-                    streamlink *thisLink;
-                    thisLink = createLink(-1, -1, -1, addPoint); //,1); //, dx,dy);
+					//  This is the start of a stream - instantiate new link
+					streamlink *thisLink;
+					thisLink = createLink(-1, -1, -1, addPoint); //,1); //, dx,dy);
                     int32_t u1 = thisLink->Id;
                     idGrid->setData(i, j, u1);
                     wsGrid->setData(i, j, u1);
                     lengths->setData(i, j, (float) thisLink->order);
 
-                    //  Handle mandatory junction
+					//  Handle mandatory junction
                     if (mandatoryJunction) {
-                        appendPoint(u1, addPoint);
-                        thisLink->shapeId = shapeID;
+						appendPoint(u1, addPoint);
+						thisLink->shapeId = shapeID;
                         if (!terminal) {
-                            streamlink *newLink;
+							streamlink *newLink;
                             newLink = createLink(u1, -1, -1, addPoint); //, 1); //, dx,dy);
                             newLink->order = 1;
                             setDownLinkId(u1, newLink->Id);
-                            newLink->magnitude = 1;
-                            terminateLink(u1);
+							newLink->magnitude = 1;
+							terminateLink(u1);
                             idGrid->setData(i, j, newLink->Id);
-                            //  Here idGrid and wsGrid intentionally out of sync
-                            //  idGrid to be used to retrieve upstream link for next cell down
-                            //  wsGrid used to hold the id for delineation of watersheds which 
-                            //  is the link that ends at this point
-                        }
+							//  Here idGrid and wsGrid intentionally out of sync
+							//  idGrid to be used to retrieve upstream link for next cell down
+							//  wsGrid used to hold the id for delineation of watersheds which 
+							//  is the link that ends at this point
+						}
                     } else if (terminal) { // handle terminal that is not mandatory junction
-                        appendPoint(u1, addPoint);
-                    }
+						appendPoint(u1, addPoint);
+					}
                 }//  Case for ongoing flow path with single inflow
                 else if (k == 1) {
                     int32_t u1 = idGrid->getData(i + d1[inneighbors[0]], j + d2[inneighbors[0]], tempLong);
-                    appendPoint(u1, addPoint);
-                    streamlink *thisLink;
-                    //TODO DGT Thinks
-                    // thisLink=u1;  for efficiency
+					appendPoint(u1, addPoint);
+					streamlink *thisLink;
+					//TODO DGT Thinks
+					// thisLink=u1;  for efficiency
                     thisLink = FindLink(u1);
-                    //cout << "append done"  << endl;
+					//cout << "append done"  << endl;
                     idGrid->setData(i, j, u1);
                     wsGrid->setData(i, j, u1);
                     lengths->setData(i, j, (float) nOrder[0]);
 
-                    //  Handle mandatory junction case
+					//  Handle mandatory junction case
                     if (mandatoryJunction) {
-                        thisLink->shapeId = shapeID;
+						thisLink->shapeId = shapeID;
                         if (!terminal) {
-                            streamlink *newLink;
+							streamlink *newLink;
                             newLink = createLink(u1, -1, -1, addPoint); //, 1); //, dx,dy);
                             newLink->order = thisLink->order;
                             setDownLinkId(u1, newLink->Id);
-                            newLink->magnitude = thisLink->magnitude;
-                            terminateLink(u1);
+							newLink->magnitude = thisLink->magnitude;
+							terminateLink(u1);
                             idGrid->setData(i, j, newLink->Id);
-                            //  TODO Here need to assign WSNO = -1
-                        }
-                    }
+							//  TODO Here need to assign WSNO = -1
+						}
+					}
                 }// Case for multiple inflows
                 else if (k > 1) {
-                    //	rank incoming flow paths from highest to lowest order and process in this order
-                    //cout << "k>1 junction: "  << k << endl;
-                    //Dans Code to sort the two largest to the bottom of the list
-                    short temp;
+					//	rank incoming flow paths from highest to lowest order and process in this order
+					//cout << "k>1 junction: "  << k << endl;
+					//Dans Code to sort the two largest to the bottom of the list
+					short temp;
                     for (int a = 0; a < 2; ++a) {
                         for (int b = 0; b < k - 1; ++b) {
                             if (nOrder[b] > nOrder[b + 1]) {
@@ -958,185 +871,185 @@
                                 nOrder[b] = nOrder[b + 1];
                                 nOrder[b + 1] = temp;
 
-                                temp = inneighbors[b];
+								temp = inneighbors[b];
                                 inneighbors[b] = inneighbors[b + 1];
                                 inneighbors[b + 1] = temp; //keep track of where they came from. 
-                            }
-                        }
-                    }
-                    // Determine order out
+							}
+						}
+					}	
+					// Determine order out
                     short oOut; //if the last two have the same order, there is a junction, so bump the order
                     if (nOrder[k - 2] == nOrder[k - 1]) {
-                        //junction=true;
+							//junction=true;
                         oOut = nOrder[k - 1] + 1;
                     } else {
                         oOut = nOrder[k - 1];
-                    }
-                    int32_t u1, u2;
+					}
+					int32_t u1, u2;
                     u1 = idGrid->getData(i + d1[inneighbors[k - 1]], j + d2[inneighbors[k - 1]], tempLong);
                     u2 = idGrid->getData(i + d1[inneighbors[k - 2]], j + d2[inneighbors[k - 2]], tempLong);
-                    appendPoint(u1, addPoint);
-                    appendPoint(u2, addPoint);
-                    streamlink *newLink;
+					appendPoint(u1, addPoint);
+					appendPoint(u2, addPoint);
+					streamlink *newLink;
                     newLink = createLink(u1, u2, -1, addPoint); //,1); //,dx,dy);
-                    newLink->order = oOut;
+					newLink->order = oOut;
                     setDownLinkId(u1, newLink->Id);
                     setDownLinkId(u2, newLink->Id);
-                    newLink->magnitude = getMagnitude(u1) + getMagnitude(u2);
-
-                    //  TODO add WSNO = -1
-
-                    terminateLink(u1);
-                    terminateLink(u2);
-
-                    //  Handle remaining incoming flow paths
+					newLink->magnitude = getMagnitude(u1) + getMagnitude(u2);
+					
+					//  TODO add WSNO = -1
+
+					terminateLink(u1);
+					terminateLink(u2);
+
+					//  Handle remaining incoming flow paths
                     for (m = 2; m < k; m++) //  Loop is only entered if k>=3
-                    {
-                        u1 = newLink->Id;
+					{
+						u1 = newLink->Id;
                         u2 = idGrid->getData(i + d1[inneighbors[k - m - 1]], j + d2[inneighbors[k - m - 1]], tempLong);
 
-                        appendPoint(u1, addPoint);
-                        appendPoint(u2, addPoint);
-
-                        // create a new link
+						appendPoint(u1, addPoint);
+						appendPoint(u2, addPoint);
+
+						// create a new link
                         newLink = createLink(u1, u2, -1, addPoint); //,1);  //,dx,dy);
-                        //  set order of new link as order out
-                        newLink->order = oOut;
-                        //  set u1 to previously created link
-                        setDownLinkId(u1, newLink->Id);
-                        setDownLinkId(u2, newLink->Id);
-                        newLink->magnitude = getMagnitude(u1) + getMagnitude(u2);
-
-                        //  TODO add WSNO = -1
-
-                        terminateLink(u1);
-                        terminateLink(u2);
-                    }
+						//  set order of new link as order out
+						newLink->order = oOut;
+						//  set u1 to previously created link
+						setDownLinkId(u1, newLink->Id);
+						setDownLinkId(u2, newLink->Id);
+						newLink->magnitude = getMagnitude(u1) + getMagnitude(u2);
+						
+						//  TODO add WSNO = -1
+
+						terminateLink(u1);
+						terminateLink(u2);
+					}
                     idGrid->setData(i, j, newLink->Id); // Set the idGrid to the new link ID?
                     wsGrid->setData(i, j, newLink->Id);
                     lengths->setData(i, j, (float) oOut);
                     if (mandatoryJunction) {
-                        // create a zero length link to the mandatory junction
-                        u1 = newLink->Id;
-                        appendPoint(u1, addPoint);
+						// create a zero length link to the mandatory junction
+						u1 = newLink->Id;
+						appendPoint(u1, addPoint);
                         newLink->shapeId = shapeID;
 
-                        //  TODO assign u1 to WSNO
+						//  TODO assign u1 to WSNO
                         if (!terminal) {
                             newLink = createLink(u1, -1, -1, addPoint); //,1); //,dx,dy);
-                            //  set order of new link as order out
-                            newLink->order = oOut;
-                            //  set u1 to previously created link
-                            setDownLinkId(u1, newLink->Id);
-                            newLink->magnitude = getMagnitude(u1);
+							//  set order of new link as order out
+							newLink->order = oOut;
+							//  set u1 to previously created link
+							setDownLinkId(u1, newLink->Id);
+							newLink->magnitude = getMagnitude(u1);
                             idGrid->setData(i, j, newLink->Id); // Set the idGrid to the new link ID?
-                            //  TODO assign -1 to WNSO
-                        }
+							//  TODO assign -1 to WNSO
+						}
                     } else if (terminal) {
-                        u1 = newLink->Id;
-                        appendPoint(u1, addPoint);
-                        //  TODO assign u1 to WSNO
-                    }
-                }
-                //Check if down neighbor needs to be added to que
+						u1 = newLink->Id;
+						appendPoint(u1, addPoint);
+						//  TODO assign u1 to WSNO
+					}
+				}
+				//Check if down neighbor needs to be added to que
                 contribs->addToData(nextx, nexty, (short) - 1);
                 if (contribs->isInPartition(nextx, nexty)) {
                     if (contribs->getData(nextx, nexty, tempShort) == 0) {
                         t.x = nextx;
                         t.y = nexty;
-                        que.push(t);
-                    }
+						que.push(t);
+					}
                 }//  IF link is to be sent
-                    //     ID which process to go to (rank - 1 or rank + 1)
-                    //     Add id to a list for that process
-                    //     count number for that process
+				//     ID which process to go to (rank - 1 or rank + 1)
+				//     Add id to a list for that process
+				//     count number for that process
                 else {
-                    //  Package up the link that either began or is in process at cell i,j and send to downstream partition
-                    //  Link has to be sent
+					//  Package up the link that either began or is in process at cell i,j and send to downstream partition
+					//  Link has to be sent
                     if (nexty < 0 && rank > 0) // up
-                    {
+					{
                         temp.id = idGrid->getData(i, j, tempLong);
                         temp.dest = rank - 1;
-                        linkQ.push(temp);
-                        Sup++;
-                    }
+						linkQ.push(temp);
+						Sup++;
+					}
                     if (nexty >= ny && rank < size - 1) {
                         temp.id = idGrid->getData(i, j, tempLong);
                         temp.dest = rank + 1;
-                        linkQ.push(temp);
-                        Sdown++;
-                    }
-                }
-            }
+						linkQ.push(temp);
+						Sdown++;
+					}
+				}
+			}
             if (verbose) {
-                cout << rank << " End link creation pass - about to share" << endl;
-                MPI_Status stat;
-                int messageFlag = false;
-                MPI_Iprobe(MPI_ANY_SOURCE, MPI_ANY_TAG, MCW, &messageFlag, &stat);
+				cout << rank << " End link creation pass - about to share" << endl;
+				MPI_Status stat;
+        		int messageFlag = false;
+        		MPI_Iprobe(MPI_ANY_SOURCE, MPI_ANY_TAG, MCW, &messageFlag, &stat);
                 if (messageFlag == true) {
-                    cout << rank << ": I have a message waiting before I try to pass links!!!" << stat.MPI_TAG << endl;
+                		cout << rank << ": I have a message waiting before I try to pass links!!!" << stat.MPI_TAG << endl;
                     MPI_Abort(MCW, 4);
-                }
-                MPI_Barrier(MCW);
-            }
-
-            //  Block to swap links
+        		}
+				MPI_Barrier(MCW);
+			}
+
+//  Block to swap links
             if (size > 1) {
-                long numRecv;
-                MPI_Status stat;
+				long numRecv;
+				MPI_Status stat;
                 if (rank < size - 1) {//only send down
                     MPI_Send(&Sdown, 1, MPI_LONG, rank + 1, 0, MCW); //send message saying done
                     for (int j = 0; j < Sdown; j++) {
-                        temp.id = linkQ.front().id;
-                        temp.dest = linkQ.front().dest;
+						temp.id = linkQ.front().id;
+						temp.dest = linkQ.front().dest;
                         linkQ.pop(); //all an the q should go to the same dest.
                         while (temp.dest != rank + 1) {
-                            linkQ.push(temp);
-                            temp.id = linkQ.front().id;
-                            temp.dest = linkQ.front().dest;
+							linkQ.push(temp);
+							temp.id = linkQ.front().id;
+							temp.dest = linkQ.front().dest;
                             linkQ.pop(); //all an the q should go to the same dest.
-                        }
+						}
                         sendLink(temp.id, temp.dest);
-                    }
-                }
+					}
+				}
                 if (rank > 0) {
                     MPI_Recv(&numRecv, 1, MPI_LONG, rank - 1, 0, MCW, &stat);
                     for (int j = 0; j < numRecv; j++) {
                         recvLink(rank - 1); //recv from up.
-                    }
-                }
+					}
+				}
                 if (rank > 0) {
                     MPI_Send(&Sup, 1, MPI_LONG, rank - 1, 0, MCW); //send message saying up
                     for (int j = 0; j < Sup; j++) {
-                        temp.id = linkQ.front().id;
-                        temp.dest = linkQ.front().dest;
+						temp.id = linkQ.front().id;
+						temp.dest = linkQ.front().dest;
                         linkQ.pop(); //all an the q should go to the same dest.
                         sendLink(temp.id, temp.dest);
-                    }
-                }
+					}
+				}
                 if (rank < size - 1) {
                     MPI_Recv(&numRecv, 1, MPI_LONG, rank + 1, 0, MCW, &stat);
                     for (int j = 0; j < numRecv; j++) {
                         recvLink(rank + 1); //recv from below.
-                    }
-                }
-
-                //MPI_Barrier(MCW);
-                Sup = 0;
-                Sdown = 0;
-
-                //MPI_Status stat;
-                //            		int messageFlag = false;
-                //            		MPI_Iprobe(MPI_ANY_SOURCE, MPI_ANY_TAG, MCW, &messageFlag, &stat);
-                //           		 	if(messageFlag == true){
-                //                    		cout << rank << ": I have failed to received a message!!!" << stat.MPI_TAG << endl;
-                //                    		MPI_Abort(MCW,3);
-                //            		}
-                //MPI_Barrier(MCW);
-                idGrid->share();
-                wsGrid->share();
-                lengths->share();
-                contribs->addBorders();
+					}
+				}
+
+				//MPI_Barrier(MCW);
+				Sup = 0;
+				Sdown = 0;
+				
+				//MPI_Status stat;
+    //            		int messageFlag = false;
+    //            		MPI_Iprobe(MPI_ANY_SOURCE, MPI_ANY_TAG, MCW, &messageFlag, &stat);
+    //           		 	if(messageFlag == true){
+    //                    		cout << rank << ": I have failed to received a message!!!" << stat.MPI_TAG << endl;
+    //                    		MPI_Abort(MCW,3);
+    //            		}
+				//MPI_Barrier(MCW);
+				idGrid->share();
+				wsGrid->share();
+				lengths->share();
+				contribs->addBorders();
 
                 bool isTopLeftAdded = false;
                 bool isTopRightAdded = false;
@@ -1145,8 +1058,8 @@
 
                 for (i = 0; i < nx; i++) {
                     if (contribs->getData(i, -1, tempShort) != 0 && contribs->getData(i, 0, tempShort) == 0) {
-                        t.x = i;
-                        t.y = 0;
+						t.x = i;
+						t.y = 0;
                         if (i == 0 && !isTopLeftAdded) {
                             que.push(t);
                             isTopLeftAdded = true;
@@ -1154,12 +1067,12 @@
                             que.push(t);
                             isTopRightAdded = true;
                         } else if (i != 0 && i != nx - 1) {
-                            que.push(t);
-                        }
+						que.push(t);
+					}
 
                     }
                     if (contribs->getData(i, ny, tempShort) != 0 && contribs->getData(i, ny - 1, tempShort) == 0) {
-                        t.x = i;
+						t.x = i;
                         t.y = ny - 1;
                         if (i == 0 && !isBottomLeftAdded) {
                             que.push(t);
@@ -1219,121 +1132,121 @@
                 if (contribs->getData(-1, ny, tempShort) != 0 && contribs->getData(0, ny - 1, tempShort) == 0 && !isBottomLeftAdded) {
                     t.x = 0;
                     t.y = ny - 1;
-                    que.push(t);
+						que.push(t); 
                     isBottomLeftAdded = true;
-                }
+					}
 
                 if (contribs->getData(nx, ny, tempShort) != 0 && contribs->getData(nx - 1, ny - 1, tempShort) == 0 && !isBottomRightAdded) {
                     t.x = nx - 1;
                     t.y = ny - 1;
                     que.push(t);
                     isBottomRightAdded = true;
-                }
-
-                finished = que.empty();
-                //MPI_Barrier(MCW);
-                int total = 0;
-                int AllSum = 0;
+				}
+
+				finished = que.empty();
+				//MPI_Barrier(MCW);
+				int total = 0;
+				int AllSum = 0;
                 if (!finished)
-                    total = que.size();
+					total = que.size();
                 MPI_Allreduce(&total, &AllSum, 1, MPI_INT, MPI_SUM, MCW);
                 if (AllSum == 0)
-                    finished = true;
-                else
-                    finished = false;
+					finished = true;
+				else
+					finished = false;
                 if (verbose) {
-                    cout << rank << " Remaining in partition queue: " << total << endl;
-                    cout << rank << " Remaining total: " << AllSum << endl;
-                }
+					cout << rank << " Remaining in partition queue: " << total << endl;
+					cout << rank << " Remaining total: " << AllSum << endl;
+				}
             } else
                 finished = true; // For size == 1 no partition loop
-        }
-
-        //  Now all links have been created
-        // Timer
-        double linkct = MPI_Wtime();
-        //if(rank == 0)
-        //{
-        //	fprintf(stderr,"\nLinks have been created, starting to write links\n");
-        //	fflush(stderr);
-        //}
-        //  XXXXXXXXX
-        //  Block to write link data
+		}	
+
+//  Now all links have been created
+		// Timer
+		double linkct = MPI_Wtime();
+		//if(rank == 0)
+		//{
+		//	fprintf(stderr,"\nLinks have been created, starting to write links\n");
+		//	fflush(stderr);
+		//}
+//  XXXXXXXXX
+//  Block to write link data
 
         if (verbose) {
             cout << rank << " Starting to write links" << endl;
-            MPI_Status stat;
+			MPI_Status stat;
             int messageFlag = false;
             MPI_Iprobe(MPI_ANY_SOURCE, MPI_ANY_TAG, MCW, &messageFlag, &stat);
             if (messageFlag == true) {
-                cout << rank << ": I have failed to received a message!!!" << endl;
+                    cout << rank << ": I have failed to received a message!!!" << endl;
                 MPI_Abort(MCW, 2);
             }
-            MPI_Barrier(MCW);
-        }
-
-        long myNumLinks;
-        long myNumPoints;
-        long totalNumLinks;
-        long totalNumPoints;
+			MPI_Barrier(MCW);
+		}
+
+		long myNumLinks;
+		long myNumPoints;
+		long totalNumLinks;
+		long totalNumPoints;
         long relativePointStart; //if 9 then line 9 is first to be filled by me
 
-        double **PointXY;
-        float **PointElevArea;
-
-        long **LinkIdU1U2DMagShapeidCoords;
-        double **LinkElevUElevDLength;
-        long *buf;
-        long *ptr;
-        int place;
+		double **PointXY;
+		float **PointElevArea;
+
+		long **LinkIdU1U2DMagShapeidCoords;
+		double **LinkElevUElevDLength;
+		long *buf;
+		long *ptr;
+		int place;
         int bsize = sizeof (long)+MPI_BSEND_OVERHEAD;
-        buf = new long[bsize];
+		buf = new long[bsize];
         getNumLinksAndPoints(myNumLinks, myNumPoints);
-        //MPI_Barrier(MCW);
-
-        i = 0;
+		//MPI_Barrier(MCW);
+
+		i = 0;
         if (myNumLinks > 0) {
-            LinkIdU1U2DMagShapeidCoords = new long*[myNumLinks];
+			LinkIdU1U2DMagShapeidCoords = new long*[myNumLinks];
             for (i = 0; i < myNumLinks; i++)
-                LinkIdU1U2DMagShapeidCoords[i] = new long[9];
-
-            LinkElevUElevDLength = new double*[myNumLinks];
+				LinkIdU1U2DMagShapeidCoords[i] = new long[9];
+
+			LinkElevUElevDLength = new double*[myNumLinks];
             for (i = 0; i < myNumLinks; i++)
-                LinkElevUElevDLength[i] = new double[3];
+				LinkElevUElevDLength[i] = new double[3];
 
             if (myNumPoints > 0) {
-                PointXY = new double*[myNumPoints];
+				PointXY = new double*[myNumPoints];
                 for (i = 0; i < myNumPoints; i++)
-                    PointXY[i] = new double[2];
-
-                PointElevArea = new float*[myNumPoints];
+					PointXY[i] = new double[2];
+
+				PointElevArea = new float*[myNumPoints];
                 for (i = 0; i < myNumPoints; i++)
-                    PointElevArea[i] = new float[3];
+					PointElevArea[i] = new float[3];
 
                 setLinkInfo(LinkIdU1U2DMagShapeidCoords, LinkElevUElevDLength, PointXY, PointElevArea, elev, &elevIO);
-            }
-        }
-
-        int ibuf;
-        int procNumPoints;
-        int totalPoints = 0;
-        float pbuf[3];
-        double pbuf1[2];
-        MPI_Status mystatus;
-
+			}
+		}
+
+		int ibuf;
+		int procNumPoints;
+		int totalPoints = 0;
+		float pbuf[3];
+		double pbuf1[2];
+		MPI_Status mystatus;
+		
         int numPointsPrinted = 0;
-        int procNumLinks = 0;
-        long treeBuf[9];
-
-        int ilink, ipoint;
+		int procNumLinks = 0;
+		long treeBuf[9];
+
+		int ilink, ipoint;
         if (rank == 0) {//open output point file
-            FILE *fTreeOut;
+			FILE *fTreeOut;
             fTreeOut = fopen(treefile, "w"); // process 0 writes all of its stuff
-            FILE *fout;
+			FILE *fout;
             fout = fopen(coordfile, "w");
 
-            //  Open shapefile 
-            //need spatial refeence information which is stored in the tiffIO object
+			//  Open shapefile 
+			//need spatial refeence information which is stored in the tiffIO object
             createStreamNetShapefile(streamnetsrc, streamnetlyr, hSRSraster); // need raster spatail information for creating spatial reference in the shapefile
             long ndots = 100 / size + 4; // number of dots to print per process
             long nextdot = 0;
@@ -1341,11 +1254,11 @@
 
             for (ilink = 0; ilink < myNumLinks; ilink++) {//only once per link
                 fprintf(fTreeOut, "\t%d\t%d\t%d\t%d\t%d\t%d\t%d\t%d\t%d\n", LinkIdU1U2DMagShapeidCoords[ilink][0], LinkIdU1U2DMagShapeidCoords[ilink][1], LinkIdU1U2DMagShapeidCoords[ilink][2], LinkIdU1U2DMagShapeidCoords[ilink][3], LinkIdU1U2DMagShapeidCoords[ilink][4], LinkIdU1U2DMagShapeidCoords[ilink][5], LinkIdU1U2DMagShapeidCoords[ilink][6], LinkIdU1U2DMagShapeidCoords[ilink][7], LinkIdU1U2DMagShapeidCoords[ilink][8]);
-                //fflush(fTreeOut);
+				//fflush(fTreeOut);
                 long i1 = LinkIdU1U2DMagShapeidCoords[ilink][1];
                 long i2 = LinkIdU1U2DMagShapeidCoords[ilink][2];
-                float *lengthd, *elev, *area;
-                double *pointx, *pointy;
+				float *lengthd, *elev, *area;
+				double *pointx, *pointy;
                 lengthd = new float[i2 - i1 + 1];
                 elev = new float[i2 - i1 + 1];
                 area = new float[i2 - i1 + 1];
@@ -1358,30 +1271,30 @@
                     area[ipoint - i1] = PointElevArea[ipoint][2];
                     pointx[ipoint - i1] = PointXY[ipoint][0];
                     pointy[ipoint - i1] = PointXY[ipoint][1];
-                }
-                //  Write shape
-                long cnet[9];
+				}
+				//  Write shape
+				long cnet[9];
                 for (int iref = 0; iref < 9; iref++)
                     cnet[iref] = LinkIdU1U2DMagShapeidCoords[ilink][iref];
                 reachshape(cnet, lengthd, elev, area, pointx, pointy, i2 - i1 + 1, srcIO);
-
-                delete lengthd; // DGT to free memory
-                delete elev;
-                delete area;
-                delete pointx;
-                delete pointy;
-                //if(ilink > nextdot)  // Indicating progress
-                //{
-                //	fprintf(stderr,".");
-                //	fflush(stderr);
-                //	nextdot=nextdot+dotinc;
-                //}
-
-
-            } // process 0 recvs data from other processes, writes to file
+			
+				delete lengthd; // DGT to free memory
+				delete elev;
+				delete area;
+				delete pointx;
+				delete pointy;
+				//if(ilink > nextdot)  // Indicating progress
+				//{
+				//	fprintf(stderr,".");
+				//	fflush(stderr);
+				//	nextdot=nextdot+dotinc;
+				//}
+
+
+			} // process 0 recvs data from other processes, writes to file
             if (myNumLinks == 0)
-                numPointsPrinted = 0;
-            else
+				numPointsPrinted = 0;
+			else
                 numPointsPrinted = LinkIdU1U2DMagShapeidCoords[myNumLinks - 1][2] + 1;
             for (i = 1; i < size; i++) {// send message to next process to wake it up
                 MPI_Send(&ibuf, 1, MPI_INT, i, 0, MCW); // get numpoints from that process
@@ -1394,15 +1307,15 @@
                         fprintf(fTreeOut, "\t%d\t%d\t%d\t%d\t%d\t%d\t%d\t%d\t%d\n", treeBuf[0], treeBuf[1] + numPointsPrinted, treeBuf[2] + numPointsPrinted, treeBuf[3], treeBuf[4], treeBuf[5], treeBuf[6], treeBuf[7], treeBuf[8]);
 
                         MPI_Recv(&procNumPoints, 1, MPI_INT, i, 0, MCW, &mystatus); //get points one at a time and print them to file
-                        // Variables for shape
-                        float *lengthd, *elev, *area;
-                        double *pointx, *pointy;
-                        lengthd = new float[procNumPoints];
-                        elev = new float[procNumPoints];
-                        area = new float[procNumPoints];
-                        pointx = new double[procNumPoints];
-                        pointy = new double[procNumPoints];
-
+				// Variables for shape
+						float *lengthd, *elev, *area;
+						double *pointx, *pointy;
+						lengthd = new float[procNumPoints];
+						elev = new float[procNumPoints];
+						area = new float[procNumPoints];
+						pointx = new double[procNumPoints];
+						pointy = new double[procNumPoints];
+		
                         for (ipoint = 0; ipoint < procNumPoints; ++ipoint) {
                             MPI_Recv(&pbuf1, 2, MPI_DOUBLE, i, 1, MCW, &mystatus);
                             MPI_Recv(&pbuf, 3, MPI_FLOAT, i, 1, MCW, &mystatus);
@@ -1413,48 +1326,48 @@
                             area[ipoint] = pbuf[2];
                             pointx[ipoint] = pbuf1[0];
                             pointy[ipoint] = pbuf1[1];
-                        }
-                        //  Write shape
+						}
+						//  Write shape
                         reachshape(treeBuf, lengthd, elev, area, pointx, pointy, procNumPoints, srcIO);
-                        delete lengthd; // DGT to free memory
-                        delete elev;
-                        delete area;
-                        delete pointx;
-                        delete pointy;
-                        //if(ilink > nextdot)  // Indicating progress
-                        //{
-                        //	fprintf(stderr,".");
-                        //	fflush(stderr);
-                        //	nextdot=nextdot+dotinc;
-                        //}
-
-                    }
-                    //  DGT moved line below to out of the loop so this only increments on the last link - and only if there is one
+						delete lengthd; // DGT to free memory
+						delete elev;
+						delete area;
+						delete pointx;
+						delete pointy;	
+						//if(ilink > nextdot)  // Indicating progress
+						//{
+						//	fprintf(stderr,".");
+						//	fflush(stderr);
+						//	nextdot=nextdot+dotinc;
+						//}
+
+					}
+				//  DGT moved line below to out of the loop so this only increments on the last link - and only if there is one
                     numPointsPrinted += treeBuf[2] + 1; //might need adjustmetn JJN
-                }
-            }
-            fclose(fTreeOut);
-            fclose(fout);
-            //SHPClose(shp1);
-            //DBFClose(dbf1);
+				}
+			} 
+			fclose(fTreeOut);
+			fclose(fout);
+			//SHPClose(shp1);
+			//DBFClose(dbf1);
             OGR_DS_Destroy(hDS1); // destroy data source
-            /*
-            shp1.close(streamnetshp);
-             */
+			/*
+			shp1.close(streamnetshp);
+			*/
         } else {//other processes send their stuff to process 0
-            //first, wait to recieve word from process 0
+			//first, wait to recieve word from process 0
             MPI_Recv(&ibuf, 1, MPI_INT, 0, 0, MCW, &mystatus); //then, send myNumPoints
             MPI_Send(&myNumLinks, 1, MPI_INT, 0, 0, MCW); //pack up each point into a buffer, and send it
             for (ilink = 0; ilink < myNumLinks; ++ilink) {
-                treeBuf[0] = LinkIdU1U2DMagShapeidCoords[ilink][0];
-                treeBuf[1] = LinkIdU1U2DMagShapeidCoords[ilink][1];
-                treeBuf[2] = LinkIdU1U2DMagShapeidCoords[ilink][2];
-                treeBuf[3] = LinkIdU1U2DMagShapeidCoords[ilink][3];
-                treeBuf[4] = LinkIdU1U2DMagShapeidCoords[ilink][4];
-                treeBuf[5] = LinkIdU1U2DMagShapeidCoords[ilink][5];
-                treeBuf[6] = LinkIdU1U2DMagShapeidCoords[ilink][6];
-                treeBuf[7] = LinkIdU1U2DMagShapeidCoords[ilink][7];
-                treeBuf[8] = LinkIdU1U2DMagShapeidCoords[ilink][8];
+				treeBuf[0] = LinkIdU1U2DMagShapeidCoords[ilink][0];
+				treeBuf[1] = LinkIdU1U2DMagShapeidCoords[ilink][1];
+				treeBuf[2] = LinkIdU1U2DMagShapeidCoords[ilink][2];
+				treeBuf[3] = LinkIdU1U2DMagShapeidCoords[ilink][3];
+				treeBuf[4] = LinkIdU1U2DMagShapeidCoords[ilink][4];
+				treeBuf[5] = LinkIdU1U2DMagShapeidCoords[ilink][5];
+				treeBuf[6] = LinkIdU1U2DMagShapeidCoords[ilink][6];
+				treeBuf[7] = LinkIdU1U2DMagShapeidCoords[ilink][7];
+				treeBuf[8] = LinkIdU1U2DMagShapeidCoords[ilink][8];
                 MPI_Send(&treeBuf, 9, MPI_LONG, 0, 1, MCW);
                 int ptsInLink = treeBuf[2] - treeBuf[1] + 1;
                 MPI_Send(&ptsInLink, 1, MPI_INT, 0, 0, MCW); //pack up each point into a buffer, and send it
@@ -1466,70 +1379,70 @@
                     pbuf[2] = PointElevArea[ipoint][2];
                     MPI_Send(&pbuf1, 2, MPI_DOUBLE, 0, 1, MCW);
                     MPI_Send(&pbuf, 3, MPI_FLOAT, 0, 1, MCW);
-                    //		MPI_Recv(&ibuf,1,MPI_INT,0,0,MCW,&mystatus);
-                }
-            }
+			//		MPI_Recv(&ibuf,1,MPI_INT,0,0,MCW,&mystatus);
+				}
+			}
         } // just be sure we're all here
         MPI_Barrier(MCW); //DGT  This seems necessary for cluster version to work, though not sure why.
-
-        // Timer - link write time
-        double linkwt = MPI_Wtime();
+		
+		// Timer - link write time
+		double linkwt = MPI_Wtime();
         if (rank == 0) // Indicating progress
-        {
+		{
             fprintf(stderr, "\n Calculating watersheds\n");
-            fflush(stderr);
-        }
+			fflush(stderr);
+		}
 
         if (verbose) {
             cout << rank << " Starting to calculate watershed" << endl;
-            int messageFlag;
-            MPI_Status stat;
-            MPI_Iprobe(MPI_ANY_SOURCE, MPI_ANY_TAG, MCW, &messageFlag, &stat);
+			int messageFlag;
+			MPI_Status stat;
+			MPI_Iprobe(MPI_ANY_SOURCE, MPI_ANY_TAG, MCW, &messageFlag, &stat);
             if (messageFlag == true) {
-                cout << rank << ": I have failed to received a message!!!" << endl;
+					cout << rank << ": I have failed to received a message!!!" << endl;
                 MPI_Abort(MCW, 1);
-            }
-            MPI_Barrier(MCW);
-        }
-        // XXXXXXXXXXXXXXXXXXXXXXXXX
-        //  Block to calculate watersheds
-        //long tempLongNodata=MISSINGLONG;
-        //short tempShortNodata=MISSINGSHORT;
-
-        //tdpartition *temp111;
-        //temp111 = CreateNewPartition(SHORT_TYPE, TotalX, TotalY, dx, dy, MISSINGSHORT);
-        //for(i=0; i<nx; i++)
-        //	for(j=0; j<ny; j++)
-        //	{
-        //		if(!wsGrid->isNodata(i,j))
-        //			temp111->setData(i,j,(short)wsGrid->getData(i,j,tempLong));
-        ////		else
-        ////			temp111->setToNodata(i,j);
-        //	}
-
-        //		tiffIO ws1IO("wfile.tif", SHORT_TYPE,&tempShortNodata,ad8IO);
-        //		ws1IO.write(xstart, ystart, ny, nx, temp111->getGridPointer());
-        //		tiffIO id1IO("idfile.tif", LONG_TYPE,&tempLongNodata,ad8IO);
-        //		id1IO.write(xstart, ystart, ny, nx, idGrid->getGridPointer());
-
-
-
-        //Calculate watersheds....
-        //  Reinitialize partition to delete leftovers from process above
-        delete contribs;
-        contribs = CreateNewPartition(SHORT_TYPE, TotalX, TotalY, dxA, dyA, MISSINGSHORT);
-        //MPI_Barrier(MCW);
+			}
+			MPI_Barrier(MCW);
+		}
+// XXXXXXXXXXXXXXXXXXXXXXXXX
+//  Block to calculate watersheds
+		//long tempLongNodata=MISSINGLONG;
+		//short tempShortNodata=MISSINGSHORT;
+
+		//tdpartition *temp111;
+		//temp111 = CreateNewPartition(SHORT_TYPE, TotalX, TotalY, dx, dy, MISSINGSHORT);
+		//for(i=0; i<nx; i++)
+		//	for(j=0; j<ny; j++)
+		//	{
+		//		if(!wsGrid->isNodata(i,j))
+		//			temp111->setData(i,j,(short)wsGrid->getData(i,j,tempLong));
+		////		else
+		////			temp111->setToNodata(i,j);
+		//	}
+
+//		tiffIO ws1IO("wfile.tif", SHORT_TYPE,&tempShortNodata,ad8IO);
+//		ws1IO.write(xstart, ystart, ny, nx, temp111->getGridPointer());
+//		tiffIO id1IO("idfile.tif", LONG_TYPE,&tempLongNodata,ad8IO);
+//		id1IO.write(xstart, ystart, ny, nx, idGrid->getGridPointer());
+
+
+
+		//Calculate watersheds....
+		//  Reinitialize partition to delete leftovers from process above
+		delete contribs;
+		contribs = CreateNewPartition(SHORT_TYPE, TotalX, TotalY, dxA, dyA, MISSINGSHORT);
+		//MPI_Barrier(MCW);
         for (j = 0; j < ny; ++j) {
             for (i = 0; i < nx; ++i) {
-                // If my downslope neighbor has an id, contribs is 0 and I am ready to evaluate so go on q, else contribs is 1
+				// If my downslope neighbor has an id, contribs is 0 and I am ready to evaluate so go on q, else contribs is 1
                 if (!flowDir->isNodata(i, j)) { //  Only put on queue to do if it is off the stream network
                     if (src->isNodata(i, j) || src->getData(i, j, tempShort) < 1) //idGrid->isNodata(i,j))  //  Only if it is no data do we have to do anything 
-                    {
+						{
                         p = flowDir->getData(i, j, tempShort);
                         inext = i + d1[p];
                         jnext = j + d2[p];
                         if (src->hasAccess(inext, jnext)) //  Only do anything with cells for which we have access to downslope cell
-                        {
+							{
                             if (src->isNodata(inext, jnext) || src->getData(inext, jnext, tempShort) < 1) { //idGrid->isNodata(inext,jnext))
                                 contribs->setData(i, j, (short) 1); //  downslope cell not on stream
                                 wsGrid->setToNodata(i, j); // overwrite grid value that may have been inherited from outlet not on stream
@@ -1537,42 +1450,42 @@
                                 contribs->setData(i, j, (short) 0); //  downslope cell on stream
                                 t.x = i;
                                 t.y = j;
-                                que.push(t);
-                            }
-                        }
-                    }//  Here on stream
+								que.push(t);
+							}
+						}
+					}//  Here on stream
                     else if (ordert == 0) // Ordert = 0 indicates that all watersheds are to be labeled with the number 1
-                    {
+					{
                         tempLong = 1;
                         wsGrid->setData(i, j, tempLong);
-                    }
-                }
-            }
-        }
+					}
+				}
+			}
+		}
 
         if (verbose) {
             cout << rank << " Watershed initialization complete" << endl;
-        }
-        // each process empties its que, then shares border info, and repeats till everyone is done
+		}
+		// each process empties its que, then shares border info, and repeats till everyone is done
         finished = false;
         while (!finished) {
-            contribs->clearBorders();
+			contribs->clearBorders();
             while (!que.empty()) {
                 t = que.front();
-                que.pop();
-                i = t.x;
-                j = t.y;
+				que.pop();
+				i = t.x;
+				j = t.y;
                 p = flowDir->getData(i, j, tempShort);
                 inext = i + d1[p];
                 jnext = j + d2[p];
                 if (ordert > 0) { // Ordert > 0 indicates that all watersheds are to be labeled with different numbers
                     wsGrid->setData(i, j, wsGrid->getData(inext, jnext, tempLong));
-                    //cout << tempLong;
+					//cout << tempLong;
                 } else {
                     tempLong = 1; // Ordert = 0 indicates that all watersheds are to be labeled with the number 1
                     wsGrid->setData(i, j, tempLong);
-                }
-                //  Now find all cells that point to me and decrease contribs and put on queue if necessary
+				}
+				//  Now find all cells that point to me and decrease contribs and put on queue if necessary
                 for (m = 1; m <= 8; ++m) {
                     inext = i + d1[m];
                     jnext = j + d2[m];
@@ -1581,14 +1494,14 @@
                         if (contribs->isInPartition(inext, jnext) && contribs->getData(inext, jnext, tempShort) == 0) {
                             t.x = inext;
                             t.y = jnext;
-                            que.push(t);
-                        }
-                    }
-                }
-            }
-            //Pass information across partitions
-            contribs->addBorders();
-            wsGrid->share();
+							que.push(t);
+						}
+					}
+				}
+			}
+			//Pass information across partitions
+			contribs->addBorders();
+			wsGrid->share();
 
             bool isTopLeftAdded = false;
             bool isTopRightAdded = false;
@@ -1597,8 +1510,8 @@
 
             for (i = 0; i < nx; i++) {
                 if (contribs->getData(i, -1, tempShort) != 0 && contribs->getData(i, 0, tempShort) == 0) {
-                    t.x = i;
-                    t.y = 0;
+					t.x = i;
+					t.y = 0;
                     if (i == 0 && !isTopLeftAdded) {
                         que.push(t);
                         isTopLeftAdded = true;
@@ -1606,12 +1519,12 @@
                         que.push(t);
                         isTopRightAdded = true;
                     } else if (i != 0 && i != nx - 1) {
-                        que.push(t);
-                    }
+					que.push(t);
+				}
 
                 }
                 if (contribs->getData(i, ny, tempShort) != 0 && contribs->getData(i, ny - 1, tempShort) == 0) {
-                    t.x = i;
+					t.x = i;
                     t.y = ny - 1;
                     if (i == 0 && !isBottomLeftAdded) {
                         que.push(t);
@@ -1671,59 +1584,59 @@
             if (contribs->getData(-1, ny, tempShort) != 0 && contribs->getData(0, ny - 1, tempShort) == 0 && !isBottomLeftAdded) {
                 t.x = 0;
                 t.y = ny - 1;
-                que.push(t);
+					que.push(t); 
                 isBottomLeftAdded = true;
-            }
+				}
 
             if (contribs->getData(nx, ny, tempShort) != 0 && contribs->getData(nx - 1, ny - 1, tempShort) == 0 && !isBottomRightAdded) {
                 t.x = nx - 1;
                 t.y = ny - 1;
                 que.push(t);
                 isBottomRightAdded = true;
-            }
-
-            //Check if done
-            finished = que.empty();
-            finished = contribs->ringTerm(finished);
-        }
-        // Timer - watershed label time
-        double wshedlabt = MPI_Wtime();
+			}
+
+			//Check if done
+			finished = que.empty();
+			finished = contribs->ringTerm(finished);
+		}
+		// Timer - watershed label time
+		double wshedlabt = MPI_Wtime();
         if (verbose) {
             cout << rank << " Writing watershed file" << endl;
-        }
-
+		}
+	
 
         int32_t wsGridNodata = MISSINGLONG;
         short ordNodata = MISSINGSHORT;
         tiffIO wsIO(wfile, LONG_TYPE, &wsGridNodata, ad8IO);
-        wsIO.write(xstart, ystart, ny, nx, wsGrid->getGridPointer());
+		wsIO.write(xstart, ystart, ny, nx, wsGrid->getGridPointer());
         if (verbose) {
             cout << rank << " Assigning order array" << endl;
-        }
-
-
-        //  Use contribs as a short to write out order data that was held in lengths
+		}
+
+
+		//  Use contribs as a short to write out order data that was held in lengths
         tempShort = 0;
         for (i = 0; i < nx; i++)
             for (j = 0; j < ny; j++) {
                 contribs->setData(i, j, tempShort);
                 if (!lengths->isNodata(i, j))
                     contribs->setData(i, j, (short) lengths->getData(i, j, tempFloat));
-            }
+			}
         if (verbose) {
             cout << rank << " Writing order file" << endl;
-        }
+		}
         tiffIO ordIO(ordfile, SHORT_TYPE, &ordNodata, ad8IO);
-        ordIO.write(xstart, ystart, ny, nx, contribs->getGridPointer());
-
-        // Timer - write time
-        double writet = MPI_Wtime();
+		ordIO.write(xstart, ystart, ny, nx, contribs->getGridPointer());
+		
+		// Timer - write time
+		double writet = MPI_Wtime();
         double dataRead, lengthc, linkc, linkw, wshedlab, write, total, tempd;
         dataRead = readt - begint;
         lengthc = lengthct - readt;
         linkc = linkct - lengthct;
-        linkw = linkwt - linkct;
-        wshedlab = wshedlabt - linkwt;
+	linkw = linkwt - linkct;
+	wshedlab = wshedlabt - linkwt;
         write = writet - wshedlabt;
         total = writet - begint;
 
@@ -1748,5 +1661,5 @@
 
     }
     MPI_Finalize();
-    return 0;
+	return 0;
 }
