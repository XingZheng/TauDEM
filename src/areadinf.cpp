--- conflicted
+++ resolved
@@ -49,234 +49,6 @@
 
 using namespace std;
 
-<<<<<<< HEAD
-int area(char* angfile, char* scafile, char* datasrc, char* lyrname, int uselyrname, int lyrno, char *wfile, int useOutlets, int usew, int contcheck)
-{
-	MPI_Init(NULL,NULL);{
-
-	int rank,size;
-	MPI_Comm_rank(MCW,&rank);
-	MPI_Comm_size(MCW,&size);
-	if(rank==0)printf("AreaDinf version %s\n",TDVERSION);
-	//  Keep track of time
-	double begint = MPI_Wtime();
-
-	double *x, *y;
-	int numOutlets=0;
-	bool usingShapeFile=false;
-	
-	tiffIO ang(angfile,FLOAT_TYPE);
-	long totalX = ang.getTotalX();
-	long totalY = ang.getTotalY();
-	double dxA = ang.getdxA();  
-	double dyA = ang.getdyA(); 
-	OGRSpatialReferenceH hSRSRaster;
-	hSRSRaster=ang.getspatialref();
-	if( useOutlets == 1) {
-		if(rank==0){
-			if(readoutlets(datasrc,lyrname,uselyrname,lyrno,hSRSRaster, &numOutlets, x, y)==0){
-				usingShapeFile=true;
-				MPI_Bcast(&numOutlets, 1, MPI_INT, 0, MCW);
-				MPI_Bcast(x, numOutlets, MPI_DOUBLE, 0, MCW);
-				MPI_Bcast(y, numOutlets, MPI_DOUBLE, 0, MCW);
-			}
-			else {
-				printf("Error opening shapefile. Exiting \n");
-				MPI_Abort(MCW,5);
-			}
-		}
-		else {
-			MPI_Bcast(&numOutlets, 1, MPI_INT, 0, MCW);
-			x = new double[numOutlets];
-			y = new double[numOutlets];
-			MPI_Bcast(x, numOutlets, MPI_DOUBLE, 0, MCW);
-			MPI_Bcast(y, numOutlets, MPI_DOUBLE, 0, MCW);
-			usingShapeFile=true;
-		}
-	}
-
-	float area,angle;
-	double p;
-
-	//Create tiff object, read and store header info
-	/*tiffIO ang(angfile,FLOAT_TYPE);
-	long totalX = ang.getTotalX();
-	long totalY = ang.getTotalY();
-	double dxA = ang.getdxA();  
-	double dyA = ang.getdyA(); */
-
-	if(rank==0)
-		{
-			float timeestimate=(1.2e-6*totalX*totalY/pow((double) size,0.65))/60+1;  // Time estimate in minutes
-			fprintf(stderr,"This run may take on the order of %.0f minutes to complete.\n",timeestimate);
-			fprintf(stderr,"This estimate is very approximate. \nRun time is highly uncertain as it depends on the complexity of the input data \nand speed and memory of the computer. This estimate is based on our testing on \na dual quad core Dell Xeon E5405 2.0GHz PC with 16GB RAM.\n");
-			fflush(stderr);
-		}
-
-
-	//Create partition and read data
-	tdpartition *flowData;
-	flowData = CreateNewPartition(ang.getDatatype(), totalX, totalY, dxA, dyA, ang.getNodata()); 
-	int nx = flowData->getnx();
-	int ny = flowData->getny();
-	int xstart, ystart;
-	flowData->localToGlobal(0, 0, xstart, ystart);
-	flowData->savedxdyc(ang);
-	ang.read(xstart, ystart, ny, nx, flowData->getGridPointer());
-
-	//if using weightData, get information from file
-	tdpartition *weightData;
-	if( usew == 1){
-		tiffIO w(wfile,FLOAT_TYPE);
-		if(!ang.compareTiff(w)) return 1;  //And maybe an unhappy error message
-		weightData = CreateNewPartition(w.getDatatype(), totalX, totalY, dxA, dyA, w.getNodata()); 
-		w.read(xstart, ystart, weightData->getny(), weightData->getnx(), weightData->getGridPointer());
-	}
-
-	//Begin timer
-	double readt = MPI_Wtime();
-
-	//Convert geo coords to grid coords
-	int *outletsX=NULL, *outletsY=NULL;
-	if(usingShapeFile) {
-		outletsX = new int[numOutlets];
-		outletsY = new int[numOutlets];
-		for( int i=0; i<numOutlets; i++)
-			ang.geoToGlobalXY(x[i], y[i], outletsX[i], outletsY[i]);
-	}
-	
-	//Create empty partition to store new information
-	tdpartition *areadinf;
-	areadinf = CreateNewPartition(FLOAT_TYPE, totalX, totalY, dxA, dyA, -1.0f); 
-
-	// con is used to check for contamination at the edges
-	long i,j;
-	short k;
-	long in,jn;
-	bool con=false, finished;
-	float tempFloat=0;
-	short tempShort=0;
-	double tempdxc,tempdyc;
-	tdpartition *neighbor;
-	neighbor = CreateNewPartition(SHORT_TYPE, totalX, totalY, dxA, dyA, -32768);
-	
-	//Share information and set borders to zero
-	flowData->share();
-	if(usew==1) weightData->share();
-	areadinf->share();
-	neighbor->clearBorders();
-
-	node temp;
-	queue<node> que;
-
-	initNeighborDinfup(neighbor,flowData,&que,nx, ny, useOutlets, outletsX, outletsY, numOutlets);
-	finished = false;
-
-	//Ring terminating while loop
-	while(!finished) {
-		while(!que.empty()) 
-		{
-			//Takes next node with no contributing neighbors
-			temp = que.front();
-			que.pop();
-			i = temp.x;
-			j = temp.y;
-		
-			//  FLOW ALGEBRA EXPRESSION EVALUATION
-			if(flowData->isInPartition(i,j)){
-				// initialize the result
-				float areares=0.;
-				con=false;  // not contaminated so far
-				for(k=1; k<=8; k++) {
-					in = i+d1[k];
-					jn = j+d2[k];
-					if(!flowData->hasAccess(in,jn) || flowData->isNodata(in,jn))
-						con=true;
-					else{
-						flowData->getData(in,jn, angle);
-						flowData->getdxdyc(jn,tempdxc,tempdyc);
-		              
-						p = prop(angle, (k+4)%8,tempdxc,tempdyc);
-						if(p>0.0){
-							if(areadinf->isNodata(in,jn))con=true;
-							else{
-								areares=areares+p*areadinf->getData(in,jn,tempFloat);
-							}
-						}
-					}
-				}
-				//  Local inputs
-				if( usew==1) areares=areares+weightData->getData(i,j,tempFloat);
-				else {
-					flowData->getdxdyc(j,tempdxc,tempdyc);
-					areares=areares+tempdxc;} 
-				if(con && contcheck==1)
-					areadinf->setToNodata(i,j);
-				else 
-					areadinf->setData(i,j,areares);
-			}
-			//  END FLOW ALGEBRA EXPRESSION EVALUATION
-			//  Decrement neighbor dependence of downslope cell
-			flowData->getData(i, j, angle);
-		    flowData->getdxdyc(j,tempdxc,tempdyc);
-		
-			for(k=1; k<=8; k++) {	
-				
-				p = prop(angle, k,tempdxc,tempdyc);
-				if(p>0.0) {
-					in = i+d1[k];  jn = j+d2[k];
-					//Decrement the number of contributing neighbors in neighbor
-					neighbor->addToData(in,jn,(short)-1);				
-					//Check if neighbor needs to be added to que
-					if(flowData->isInPartition(in,jn) && neighbor->getData(in, jn, tempShort) == 0 ){
-						temp.x=in;
-						temp.y=jn;
-						que.push(temp);
-					}
-
-				}
-			}
-		}
-
-		//Pass information
-		areadinf->share();
-		neighbor->addBorders();
-
-		//If this created a cell with no contributing neighbors, put it on the queue
-		for(i=0; i<nx; i++){
-			if(neighbor->getData(i, -1, tempShort)!=0 && neighbor->getData(i, 0, tempShort)==0){
-				temp.x = i;
-				temp.y = 0;
-				que.push(temp);
-			}
-			if(neighbor->getData(i, ny, tempShort)!=0 && neighbor->getData(i, ny-1, tempShort)==0){
-				temp.x = i;
-				temp.y = ny-1;
-				que.push(temp); 
-			}
-		}
-		//Clear out borders
-		neighbor->clearBorders();
-	
-		//Check if done
-		finished = que.empty();
-		finished = areadinf->ringTerm(finished);
-	}
-
-	//Stop timer
-	double computet = MPI_Wtime();
-
-	//Create and write TIFF file
-	float scaNodata = -1.0f;
-	tiffIO sca(scafile, FLOAT_TYPE, &scaNodata, ang);
-	sca.write(xstart, ystart, ny, nx, areadinf->getGridPointer());
-
-	double writet = MPI_Wtime();
- 	double dataRead, compute, write, total,tempd;
-        dataRead = readt-begint;
-        compute = computet-readt;
-        write = writet-computet;
-=======
 int area(char* angfile, char* scafile, char* datasrc, char* lyrname, int uselyrname, int lyrno, char *wfile, int useOutlets, int usew, int contcheck) {
 
     MPI_Init(NULL, NULL);
@@ -583,7 +355,6 @@
         dataRead = readt - begint;
         compute = computet - readt;
         write = writet - computet;
->>>>>>> 5d1a1627
         total = writet - begint;
 
         MPI_Allreduce(&dataRead, &tempd, 1, MPI_DOUBLE, MPI_SUM, MCW);
